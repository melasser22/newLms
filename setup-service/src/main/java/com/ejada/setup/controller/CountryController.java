package com.ejada.setup.controller;

import static com.ejada.common.http.BaseResponseEntityFactory.build;

import com.ejada.common.dto.BaseResponse;
import com.ejada.setup.dto.CountryDto;
import com.ejada.setup.constants.ValidationConstants;
import com.ejada.setup.security.SetupAuthorized;
import com.ejada.setup.service.CountryService;

import edu.umd.cs.findbugs.annotations.SuppressFBWarnings;
import io.swagger.v3.oas.annotations.Operation;
import io.swagger.v3.oas.annotations.Parameter;
import io.swagger.v3.oas.annotations.media.Content;
import io.swagger.v3.oas.annotations.media.Schema;
import io.swagger.v3.oas.annotations.responses.ApiResponse;
import io.swagger.v3.oas.annotations.responses.ApiResponses;
import io.swagger.v3.oas.annotations.tags.Tag;
import jakarta.validation.Valid;
import jakarta.validation.constraints.Min;
import org.springframework.data.domain.Pageable;
import org.springframework.data.web.PageableDefault;
import org.springframework.http.ResponseEntity;
import org.springframework.security.access.prepost.PreAuthorize;
import org.springframework.validation.annotation.Validated;
import org.springframework.web.bind.annotation.GetMapping;
import org.springframework.web.bind.annotation.PathVariable;
import org.springframework.web.bind.annotation.PostMapping;
import org.springframework.web.bind.annotation.PutMapping;
import org.springframework.web.bind.annotation.RequestBody;
import org.springframework.web.bind.annotation.RequestMapping;
import org.springframework.web.bind.annotation.RequestParam;
import org.springframework.web.bind.annotation.RestController;

import java.util.List;

@RestController
@RequestMapping("/setup/countries")
@Validated
@Tag(name = "Country Management", description = "APIs for managing countries")
public class CountryController {

    @SuppressFBWarnings(value = "EI_EXPOSE_REP2", justification = "Injected service is managed by Spring")
    private final CountryService countryService;
    
    public CountryController(final CountryService countryService) {
        this.countryService = countryService;
    }

    @PostMapping
    @PreAuthorize("hasRole('ADMIN')")
    @Operation(summary = "Create a new country", description = "Creates a new country with the provided details")
    @ApiResponses(value = {
        @ApiResponse(responseCode = "200", description = "Country created successfully",
            content = @Content(schema = @Schema(implementation = BaseResponse.class))),
        @ApiResponse(responseCode = "400", description = "Invalid input data"),
        @ApiResponse(responseCode = "403", description = "Access denied"),
        @ApiResponse(responseCode = "409", description = "Country code already exists")
    })
<<<<<<< HEAD
    public ResponseEntity<BaseResponse<CountryDto>> add(@Valid @RequestBody final CountryDto body) {
        BaseResponse<CountryDto> response = countryService.add(body);
        return ResponseEntity.status(ApiStatusMapper.toHttpStatus(response)).body(response);
=======
    public ResponseEntity<BaseResponse<Country>> add(@Valid @RequestBody final CountryDto body) {
        BaseResponse<Country> response = countryService.add(body);
        return build(response);
>>>>>>> 850a9926
    }

    @PutMapping("/{countryId}")
    @PreAuthorize("hasRole('ADMIN')")
    @Operation(summary = "Update an existing country", description = "Updates the country with the specified ID")
    @ApiResponses(value = {
        @ApiResponse(responseCode = "200", description = "Country updated successfully"),
        @ApiResponse(responseCode = "400", description = "Invalid input data"),
        @ApiResponse(responseCode = "403", description = "Access denied"),
        @ApiResponse(responseCode = "404", description = "Country not found"),
        @ApiResponse(responseCode = "409", description = "Country code already exists")
    })
    public ResponseEntity<BaseResponse<CountryDto>> update(
            @Parameter(description = "ID of the country to update", required = true)
            @PathVariable @Min(1) final Integer countryId,
            @Valid @RequestBody final CountryDto body) {
<<<<<<< HEAD
        BaseResponse<CountryDto> response = countryService.update(countryId, body);
        return ResponseEntity.status(ApiStatusMapper.toHttpStatus(response)).body(response);
=======
        BaseResponse<Country> response = countryService.update(countryId, body);
        return build(response);
>>>>>>> 850a9926
    }

    @GetMapping("/{countryId}")
    @SetupAuthorized
    @Operation(summary = "Get country by ID", description = "Retrieves a country by its ID")
    @ApiResponses(value = {
        @ApiResponse(responseCode = "200", description = "Country found successfully"),
        @ApiResponse(responseCode = "403", description = "Access denied"),
        @ApiResponse(responseCode = "404", description = "Country not found")
    })
    public ResponseEntity<BaseResponse<CountryDto>> get(
            @Parameter(description = "ID of the country to retrieve", required = true)
            @PathVariable @Min(1) final Integer countryId) {
<<<<<<< HEAD
        BaseResponse<CountryDto> response = countryService.get(countryId);
        return ResponseEntity.status(ApiStatusMapper.toHttpStatus(response)).body(response);
=======
        BaseResponse<Country> response = countryService.get(countryId);
        return build(response);
>>>>>>> 850a9926
    }

    @GetMapping
    //@RequireTenant
    @SetupAuthorized
    @Operation(summary = "List countries", description = "Retrieves a paginated list of countries with optional search")
    @ApiResponses(value = {
        @ApiResponse(responseCode = "200", description = "Countries retrieved successfully"),
        @ApiResponse(responseCode = "403", description = "Access denied")
    })
    public ResponseEntity<BaseResponse<?>> list(
            @PageableDefault(size = ValidationConstants.PAGE_SIZE_DEFAULT) final Pageable pageable,
            @Parameter(description = "Search query for country names")
            @RequestParam(required = false) final String q,
            @Parameter(description = "Whether to retrieve all countries (ignores pagination)")
            @RequestParam(name = "unpaged", defaultValue = "false") final boolean unpaged) {
        Pageable effectivePageable = unpaged ? Pageable.unpaged() : pageable;
        BaseResponse<?> response = countryService.list(effectivePageable, q, unpaged);
        return build(response);
    }

    @GetMapping("/active")
    @SetupAuthorized
    @Operation(summary = "List active countries", description = "Retrieves all active countries")
    @ApiResponses(value = {
        @ApiResponse(responseCode = "200", description = "Active countries retrieved successfully"),
        @ApiResponse(responseCode = "403", description = "Access denied")
    })
<<<<<<< HEAD
    public ResponseEntity<BaseResponse<List<CountryDto>>> listActive() {
        BaseResponse<List<CountryDto>> response = countryService.listActive();
        return ResponseEntity.status(ApiStatusMapper.toHttpStatus(response)).body(response);
=======
    public ResponseEntity<BaseResponse<List<Country>>> listActive() {
        BaseResponse<List<Country>> response = countryService.listActive();
        return build(response);
>>>>>>> 850a9926
    }
}<|MERGE_RESOLUTION|>--- conflicted
+++ resolved
@@ -57,15 +57,11 @@
         @ApiResponse(responseCode = "403", description = "Access denied"),
         @ApiResponse(responseCode = "409", description = "Country code already exists")
     })
-<<<<<<< HEAD
+
     public ResponseEntity<BaseResponse<CountryDto>> add(@Valid @RequestBody final CountryDto body) {
         BaseResponse<CountryDto> response = countryService.add(body);
-        return ResponseEntity.status(ApiStatusMapper.toHttpStatus(response)).body(response);
-=======
-    public ResponseEntity<BaseResponse<Country>> add(@Valid @RequestBody final CountryDto body) {
-        BaseResponse<Country> response = countryService.add(body);
         return build(response);
->>>>>>> 850a9926
+
     }
 
     @PutMapping("/{countryId}")
@@ -82,13 +78,9 @@
             @Parameter(description = "ID of the country to update", required = true)
             @PathVariable @Min(1) final Integer countryId,
             @Valid @RequestBody final CountryDto body) {
-<<<<<<< HEAD
+
         BaseResponse<CountryDto> response = countryService.update(countryId, body);
-        return ResponseEntity.status(ApiStatusMapper.toHttpStatus(response)).body(response);
-=======
-        BaseResponse<Country> response = countryService.update(countryId, body);
         return build(response);
->>>>>>> 850a9926
     }
 
     @GetMapping("/{countryId}")
@@ -102,13 +94,9 @@
     public ResponseEntity<BaseResponse<CountryDto>> get(
             @Parameter(description = "ID of the country to retrieve", required = true)
             @PathVariable @Min(1) final Integer countryId) {
-<<<<<<< HEAD
+
         BaseResponse<CountryDto> response = countryService.get(countryId);
-        return ResponseEntity.status(ApiStatusMapper.toHttpStatus(response)).body(response);
-=======
-        BaseResponse<Country> response = countryService.get(countryId);
         return build(response);
->>>>>>> 850a9926
     }
 
     @GetMapping
@@ -137,14 +125,10 @@
         @ApiResponse(responseCode = "200", description = "Active countries retrieved successfully"),
         @ApiResponse(responseCode = "403", description = "Access denied")
     })
-<<<<<<< HEAD
+
     public ResponseEntity<BaseResponse<List<CountryDto>>> listActive() {
         BaseResponse<List<CountryDto>> response = countryService.listActive();
-        return ResponseEntity.status(ApiStatusMapper.toHttpStatus(response)).body(response);
-=======
-    public ResponseEntity<BaseResponse<List<Country>>> listActive() {
-        BaseResponse<List<Country>> response = countryService.listActive();
         return build(response);
->>>>>>> 850a9926
+
     }
 }