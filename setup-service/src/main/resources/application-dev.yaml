--- conflicted
+++ resolved
@@ -11,19 +11,12 @@
       idle-timeout: 30000        # 30s
       connection-timeout: 300000 # 300s
       max-lifetime: 1800000      # 30m
-
-<<<<<<< HEAD
   jpa:
     open-in-view: false
     show-sql: true
     hibernate:
       ddl-auto: none
     properties:
-=======
-    jpa:
-      open-in-view: false
-      show-sql: true
->>>>>>> e031835b
       hibernate:
         ddl-auto: none
       properties:
@@ -32,22 +25,12 @@
           hbm2ddl.create_namespaces: true
           format_sql: true
         jdbc.time_zone: UTC
-
-<<<<<<< HEAD
   flyway:
     enabled: true
     baseline-on-migrate: true
     locations: classpath:db/migration/common,classpath:db/migration/{vendor}
     schemas: public,setup
     default-schema: setup
-=======
-    flyway:
-      enabled: true
-      baseline-on-migrate: true
-      locations: classpath:db/migration/common,classpath:db/migration/{vendor}
-      schemas: public,setup
-      default-schema: setup
->>>>>>> e031835b
 
   kafka:
     bootstrap-servers: kafka:9092
