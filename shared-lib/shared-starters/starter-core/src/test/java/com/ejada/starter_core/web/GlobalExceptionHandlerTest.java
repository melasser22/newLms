package com.ejada.starter_core.web;

import com.ejada.common.dto.BaseResponse;
import org.junit.jupiter.api.Test;
import org.springframework.http.HttpMethod;
import org.springframework.http.ResponseEntity;
<<<<<<< HEAD
import org.springframework.security.access.AccessDeniedException;
import org.springframework.security.authorization.AuthorizationDeniedException;
import org.springframework.web.servlet.resource.NoResourceFoundException;
=======
import org.springframework.core.MethodParameter;
import org.springframework.validation.BeanPropertyBindingResult;
import org.springframework.validation.FieldError;
import org.springframework.web.bind.MethodArgumentNotValidException;
>>>>>>> c4ce9b43

import static org.junit.jupiter.api.Assertions.assertEquals;
import static org.junit.jupiter.api.Assertions.assertNotNull;

class GlobalExceptionHandlerTest {

    private final GlobalExceptionHandler handler = new GlobalExceptionHandler();

    @Test
    void handleGenericReturnsInternalServerError() {
        ResponseEntity<BaseResponse<?>> resp = handler.handleGeneric(new RuntimeException("boom"), null);
        assertEquals(500, resp.getStatusCode().value());
        assertEquals("ERR_INTERNAL", resp.getBody().getCode());
    }

    @Test
    void handleGenericHandlesAccessDenied() {
        ResponseEntity<BaseResponse<?>> resp = handler.handleGeneric(new AccessDeniedException("denied"), null);
        assertEquals(403, resp.getStatusCode().value());
        assertEquals("ERR_ACCESS_DENIED", resp.getBody().getCode());
    }

    @Test
    void handleGenericHandlesAuthorizationDenied() {
        ResponseEntity<BaseResponse<?>> resp = handler.handleGeneric(new AuthorizationDeniedException("denied"), null);
        assertEquals(403, resp.getStatusCode().value());
        assertEquals("ERR_ACCESS_DENIED", resp.getBody().getCode());
    }

    @Test
    void handleIllegalArgumentReturnsBadRequest() {
        ResponseEntity<BaseResponse<?>> resp = handler.handleIllegalArgument(new IllegalArgumentException("invalid"), null);
        assertEquals(400, resp.getStatusCode().value());
        assertEquals("ERR_INVALID_ARGUMENT", resp.getBody().getCode());
    }

    @Test
    void handleIllegalStateReturnsConflict() {
        ResponseEntity<BaseResponse<?>> resp = handler.handleIllegalState(new IllegalStateException("already done"), null);
        assertEquals(409, resp.getStatusCode().value());
        assertEquals("ERR_ILLEGAL_STATE", resp.getBody().getCode());
    }

    @Test
    void handleNoSuchElementReturnsNotFound() {
        ResponseEntity<BaseResponse<?>> resp = handler.handleNoSuchElement(new java.util.NoSuchElementException("missing"), null);
        assertEquals(404, resp.getStatusCode().value());
        assertEquals("ERR_RESOURCE_NOT_FOUND", resp.getBody().getCode());
    }

    @Test
<<<<<<< HEAD
    void handleGenericHandlesNoResourceFound() {
        NoResourceFoundException exception = new NoResourceFoundException(HttpMethod.GET, "/api");
        ResponseEntity<BaseResponse<?>> resp = handler.handleGeneric(exception, null);
        assertEquals(404, resp.getStatusCode().value());
        assertEquals("ERR_RESOURCE_NOT_FOUND", resp.getBody().getCode());
    }

=======
    void handleValidationErrorsIncludesFieldMessages() throws Exception {
        BeanPropertyBindingResult bindingResult = new BeanPropertyBindingResult(new Object(), "firstLoginRequest");
        bindingResult.addError(new FieldError("firstLoginRequest", "currentPassword", "Current password is required"));
        MethodParameter parameter = new MethodParameter(
                this.getClass().getDeclaredMethod("stubMethod", String.class), 0);
        MethodArgumentNotValidException ex = new MethodArgumentNotValidException(parameter, bindingResult);

        ResponseEntity<BaseResponse<java.util.Map<String, String>>> resp = handler.handleValidationErrors(ex, null);

        assertEquals(400, resp.getStatusCode().value());
        assertEquals("ERR_VALIDATION", resp.getBody().getCode());
        assertEquals("Validation failed", resp.getBody().getMessage());
        assertNotNull(resp.getBody().getData());
        assertEquals("Current password is required", resp.getBody().getData().get("currentPassword"));
    }

    @SuppressWarnings("unused")
    private void stubMethod(String value) {
        // Used to build MethodParameter for tests
    }
>>>>>>> c4ce9b43
}<|MERGE_RESOLUTION|>--- conflicted
+++ resolved
@@ -4,16 +4,10 @@
 import org.junit.jupiter.api.Test;
 import org.springframework.http.HttpMethod;
 import org.springframework.http.ResponseEntity;
-<<<<<<< HEAD
 import org.springframework.security.access.AccessDeniedException;
 import org.springframework.security.authorization.AuthorizationDeniedException;
 import org.springframework.web.servlet.resource.NoResourceFoundException;
-=======
-import org.springframework.core.MethodParameter;
-import org.springframework.validation.BeanPropertyBindingResult;
-import org.springframework.validation.FieldError;
-import org.springframework.web.bind.MethodArgumentNotValidException;
->>>>>>> c4ce9b43
+
 
 import static org.junit.jupiter.api.Assertions.assertEquals;
 import static org.junit.jupiter.api.Assertions.assertNotNull;
@@ -65,7 +59,6 @@
     }
 
     @Test
-<<<<<<< HEAD
     void handleGenericHandlesNoResourceFound() {
         NoResourceFoundException exception = new NoResourceFoundException(HttpMethod.GET, "/api");
         ResponseEntity<BaseResponse<?>> resp = handler.handleGeneric(exception, null);
@@ -73,26 +66,5 @@
         assertEquals("ERR_RESOURCE_NOT_FOUND", resp.getBody().getCode());
     }
 
-=======
-    void handleValidationErrorsIncludesFieldMessages() throws Exception {
-        BeanPropertyBindingResult bindingResult = new BeanPropertyBindingResult(new Object(), "firstLoginRequest");
-        bindingResult.addError(new FieldError("firstLoginRequest", "currentPassword", "Current password is required"));
-        MethodParameter parameter = new MethodParameter(
-                this.getClass().getDeclaredMethod("stubMethod", String.class), 0);
-        MethodArgumentNotValidException ex = new MethodArgumentNotValidException(parameter, bindingResult);
 
-        ResponseEntity<BaseResponse<java.util.Map<String, String>>> resp = handler.handleValidationErrors(ex, null);
-
-        assertEquals(400, resp.getStatusCode().value());
-        assertEquals("ERR_VALIDATION", resp.getBody().getCode());
-        assertEquals("Validation failed", resp.getBody().getMessage());
-        assertNotNull(resp.getBody().getData());
-        assertEquals("Current password is required", resp.getBody().getData().get("currentPassword"));
-    }
-
-    @SuppressWarnings("unused")
-    private void stubMethod(String value) {
-        // Used to build MethodParameter for tests
-    }
->>>>>>> c4ce9b43
 }