--- conflicted
+++ resolved
@@ -192,11 +192,7 @@
       private boolean generateIfMissing = true;
       private boolean echoResponseHeader = true;
       private int order = Integer.MIN_VALUE + 5; // effectively Ordered.HIGHEST_PRECEDENCE
-<<<<<<< HEAD
       private String[] skipPatterns = FilterSkipUtils.defaultPatterns();
-=======
-      private String[] skipPatterns = SkipPatternDefaults.correlationAndTenantSkipPatterns();
->>>>>>> 3c4483e4
 
       public boolean isEnabled() { return enabled; }
       public void setEnabled(boolean enabled) { this.enabled = enabled; }
@@ -245,11 +241,7 @@
       private int order = Integer.MIN_VALUE + 10;
 
       /** Skip patterns */
-<<<<<<< HEAD
       private String[] skipPatterns = FilterSkipUtils.defaultPatterns();
-=======
-      private String[] skipPatterns = SkipPatternDefaults.correlationAndTenantSkipPatterns();
->>>>>>> 3c4483e4
 
       public boolean isEnabled() { return enabled; }
       public void setEnabled(boolean enabled) { this.enabled = enabled; }
