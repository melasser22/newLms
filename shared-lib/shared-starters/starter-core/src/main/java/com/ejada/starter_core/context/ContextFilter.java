package com.ejada.starter_core.context;

import org.slf4j.MDC;
import org.springframework.beans.factory.annotation.Autowired;
import org.springframework.core.Ordered;
import org.springframework.core.annotation.Order;
import org.springframework.lang.NonNull;
import org.springframework.web.filter.OncePerRequestFilter;

import com.ejada.common.constants.HeaderNames;
import com.ejada.common.context.ContextManager;
import com.ejada.common.context.CorrelationContextUtil;
<<<<<<< HEAD
import com.ejada.starter_core.tenant.TenantResolution;
import com.ejada.starter_core.tenant.TenantResolver;
import com.ejada.starter_core.web.FilterSkipUtils;
=======
import com.ejada.starter_core.config.SkipPatternDefaults;
>>>>>>> 3c4483e4

import jakarta.servlet.FilterChain;
import jakarta.servlet.ServletException;
import jakarta.servlet.http.HttpServletRequest;
import jakarta.servlet.http.HttpServletResponse;

import java.io.IOException;

@Order(Ordered.HIGHEST_PRECEDENCE)
public class ContextFilter extends OncePerRequestFilter {

    private final String[] skipPatterns;
    private TenantResolver tenantResolver;

    public ContextFilter() {
        this(TenantResolver.noop(), FilterSkipUtils.defaultPatterns());
    }

    public ContextFilter(TenantResolver tenantResolver) {
        this(tenantResolver, FilterSkipUtils.defaultPatterns());
    }

    public ContextFilter(TenantResolver tenantResolver, String[] skipPatterns) {
        this.skipPatterns = FilterSkipUtils.copyOrDefault(skipPatterns);
        this.tenantResolver = tenantResolver != null ? tenantResolver : TenantResolver.noop();
    }

<<<<<<< HEAD
    @Autowired(required = false)
    public void setTenantResolver(TenantResolver tenantResolver) {
        if (tenantResolver != null) {
            this.tenantResolver = tenantResolver;
        }
    }
=======
    // Paths we don't want to enforce tenant/correlation for
    private static final Set<String> SKIP_PREFIXES = SkipPatternDefaults.contextSkipPrefixes();
>>>>>>> 3c4483e4

    @Override
    protected boolean shouldNotFilter(@NonNull HttpServletRequest request) {
        return FilterSkipUtils.shouldSkip(request.getRequestURI(), skipPatterns);
    }

    @Override
    protected void doFilterInternal(
            @NonNull HttpServletRequest request,
            @NonNull HttpServletResponse response,
            @NonNull FilterChain filterChain
    ) throws ServletException, IOException {

<<<<<<< HEAD
        TenantResolution tenantResolution = tenantResolver.resolve(request);
        if (tenantResolution.isInvalid()) {
=======
        String tenantId      = trimToNull(firstNonNull(
                request.getHeader(HeaderNames.X_TENANT_ID),
                request.getHeader(HeaderNames.X_TENANT_ID_LEGACY),
                request.getParameter(HeaderNames.X_TENANT_ID),           // optional fallback
                request.getParameter(HeaderNames.X_TENANT_ID_LEGACY)
        ));
        if (tenantId != null && !TENANT_PATTERN.matcher(tenantId).matches()) {
>>>>>>> 3c4483e4
            response.sendError(HttpServletResponse.SC_BAD_REQUEST, "Invalid " + HeaderNames.X_TENANT_ID);
            return;
        }
        String tenantId = tenantResolution.tenantId();
        String incomingCorrelation = trimToNull(
                request.getHeader(HeaderNames.CORRELATION_ID)
        );
        String userId        = trimToNull(firstNonNull(
                request.getHeader(HeaderNames.USER_ID),
                (String) request.getAttribute(HeaderNames.USER_ID)  // some stacks set it as an attribute
        ));

        // Initialize correlation (generates a new one if missing) and tenant context
        CorrelationContextUtil.init(incomingCorrelation, tenantId);
        String correlationId = CorrelationContextUtil.getCorrelationId();

        // If you want hard enforcement for protected APIs, uncomment:
        // if (tenantId == null) {
        //     response.sendError(HttpServletResponse.SC_BAD_REQUEST, "Missing " + HDR_TENANT_ID);
        //     return;
        // }

        try (ContextManager.Tenant.Scope ignored = ContextManager.Tenant.openScope(tenantId)) {
            // ---- Enrich logging context (appears on every log line)
            putMdc(HeaderNames.X_TENANT_ID, tenantId);
            putMdc(HeaderNames.USER_ID, userId);
            putMdc(HeaderNames.CORRELATION_ID, correlationId);

            // ---- Echo correlation for clients & downstream services
            response.setHeader(HeaderNames.CORRELATION_ID, correlationId);

            filterChain.doFilter(request, response);
        } finally {
            // ---- Always cleanup
            CorrelationContextUtil.clear();
            MDC.remove(HeaderNames.X_TENANT_ID);
            MDC.remove(HeaderNames.USER_ID);
            MDC.remove(HeaderNames.CORRELATION_ID);
        }
    }

    // ---------- Helpers

    private static String firstNonNull(String... values) {
        if (values == null) {
            return null;
        }
        for (String value : values) {
            if (value != null) {
                return value;
            }
        }
        return null;
    }

    private static String trimToNull(String s) {
        if (s == null) return null;
        String t = s.trim();
        return t.isEmpty() ? null : t;
    }

    private static void putMdc(String key, String value) {
        if (value != null) MDC.put(key, value);
    }
}<|MERGE_RESOLUTION|>--- conflicted
+++ resolved
@@ -10,13 +10,10 @@
 import com.ejada.common.constants.HeaderNames;
 import com.ejada.common.context.ContextManager;
 import com.ejada.common.context.CorrelationContextUtil;
-<<<<<<< HEAD
 import com.ejada.starter_core.tenant.TenantResolution;
 import com.ejada.starter_core.tenant.TenantResolver;
 import com.ejada.starter_core.web.FilterSkipUtils;
-=======
-import com.ejada.starter_core.config.SkipPatternDefaults;
->>>>>>> 3c4483e4
+
 
 import jakarta.servlet.FilterChain;
 import jakarta.servlet.ServletException;
@@ -44,17 +41,13 @@
         this.tenantResolver = tenantResolver != null ? tenantResolver : TenantResolver.noop();
     }
 
-<<<<<<< HEAD
     @Autowired(required = false)
     public void setTenantResolver(TenantResolver tenantResolver) {
         if (tenantResolver != null) {
             this.tenantResolver = tenantResolver;
         }
     }
-=======
-    // Paths we don't want to enforce tenant/correlation for
-    private static final Set<String> SKIP_PREFIXES = SkipPatternDefaults.contextSkipPrefixes();
->>>>>>> 3c4483e4
+
 
     @Override
     protected boolean shouldNotFilter(@NonNull HttpServletRequest request) {
@@ -68,18 +61,9 @@
             @NonNull FilterChain filterChain
     ) throws ServletException, IOException {
 
-<<<<<<< HEAD
         TenantResolution tenantResolution = tenantResolver.resolve(request);
         if (tenantResolution.isInvalid()) {
-=======
-        String tenantId      = trimToNull(firstNonNull(
-                request.getHeader(HeaderNames.X_TENANT_ID),
-                request.getHeader(HeaderNames.X_TENANT_ID_LEGACY),
-                request.getParameter(HeaderNames.X_TENANT_ID),           // optional fallback
-                request.getParameter(HeaderNames.X_TENANT_ID_LEGACY)
-        ));
-        if (tenantId != null && !TENANT_PATTERN.matcher(tenantId).matches()) {
->>>>>>> 3c4483e4
+
             response.sendError(HttpServletResponse.SC_BAD_REQUEST, "Invalid " + HeaderNames.X_TENANT_ID);
             return;
         }
