package com.shared.crypto.starter.audit;

import jakarta.servlet.FilterChain;
import jakarta.servlet.ServletException;
import jakarta.servlet.http.HttpServletRequest;
import jakarta.servlet.http.HttpServletResponse;
import org.slf4j.MDC;
import org.springframework.util.StringUtils;
import org.springframework.web.filter.OncePerRequestFilter;

import com.common.constants.HeaderNames;
import com.common.context.CorrelationContextUtil;

import java.io.IOException;

/**
 * Ensures MDC has a correlation id for all logs.
 * Also propagates optional tenantId/userId if provided via headers or upstream MDC.
 *
 * MDC keys used:
 *  - correlationId
 *  - tenantId (optional)
 *  - userId   (optional)
 *
 * Default header names (override in your gateway if needed):
 *  - X-Correlation-Id
 *  - HeaderNames.TENANT_ID
 *  - X-User-Id
 */
public class CryptoMdcFilter extends OncePerRequestFilter {


    @Override
    protected void doFilterInternal(HttpServletRequest request,
                                    HttpServletResponse response,
                                    FilterChain chain)
            throws ServletException, IOException {

        // Read incoming headers
        String incomingCorrelation = headerOrNull(request, HeaderNames.CORRELATION_ID);
        String incomingTenant = headerOrNull(request, HeaderNames.TENANT_ID);
        String incomingUser = headerOrNull(request, HeaderNames.USER_ID);

<<<<<<< HEAD
        // Initialize correlation and tenant context (generates new id if missing)
        CorrelationContextUtil.init(incomingCorrelation, incomingTenant);
        String correlationId = CorrelationContextUtil.getCorrelationId();

        boolean putUser = false;
=======
        // Prefer existing MDC (if upstream filter already set it)
        boolean putCorrelation = false, putTenant = false, putUser = false;

        if (!StringUtils.hasText(MDC.get(HeaderNames.CORRELATION_ID))) {
            String correlationId = StringUtils.hasText(incomingCorrelation) ? incomingCorrelation : genCorrelationId();
            MDC.put(HeaderNames.CORRELATION_ID, correlationId);
            putCorrelation = true;
        }

        if (!StringUtils.hasText(MDC.get(HeaderNames.TENANT_ID)) && StringUtils.hasText(incomingTenant)) {
            MDC.put(HeaderNames.TENANT_ID, incomingTenant);
            putTenant = true;
        }

>>>>>>> 2f1a55bd
        if (!StringUtils.hasText(MDC.get(HeaderNames.USER_ID)) && StringUtils.hasText(incomingUser)) {
            MDC.put(HeaderNames.USER_ID, incomingUser);
            putUser = true;
        }

        try {
            // Echo correlation id in response for client-side tracing
<<<<<<< HEAD
            response.setHeader(HeaderNames.CORRELATION_ID, correlationId);
            chain.doFilter(request, response);
        } finally {
            if (putUser) MDC.remove(HeaderNames.USER_ID);
            CorrelationContextUtil.clear();
=======
            response.setHeader(HeaderNames.CORRELATION_ID, MDC.get(HeaderNames.CORRELATION_ID));
            chain.doFilter(request, response);
        } finally {
            // Clean up only keys we added (don’t clobber upstream MDC)
            if (putCorrelation)  MDC.remove(HeaderNames.CORRELATION_ID);
            if (putTenant) MDC.remove(HeaderNames.TENANT_ID);
            if (putUser)   MDC.remove(HeaderNames.USER_ID);
>>>>>>> 2f1a55bd
        }
    }

    private static String headerOrNull(HttpServletRequest req, String name) {
        String v = req.getHeader(name);
        return StringUtils.hasText(v) ? v.trim() : null;
    }

<<<<<<< HEAD
=======
    private static String genCorrelationId() {
        // UUID v4 is fine for correlation; you can swap with ULID if preferred
        return UUID.randomUUID().toString();
    }
>>>>>>> 2f1a55bd
}<|MERGE_RESOLUTION|>--- conflicted
+++ resolved
@@ -40,51 +40,22 @@
         String incomingCorrelation = headerOrNull(request, HeaderNames.CORRELATION_ID);
         String incomingTenant = headerOrNull(request, HeaderNames.TENANT_ID);
         String incomingUser = headerOrNull(request, HeaderNames.USER_ID);
-
-<<<<<<< HEAD
-        // Initialize correlation and tenant context (generates new id if missing)
+ // Initialize correlation and tenant context (generates new id if missing)
         CorrelationContextUtil.init(incomingCorrelation, incomingTenant);
         String correlationId = CorrelationContextUtil.getCorrelationId();
 
         boolean putUser = false;
-=======
-        // Prefer existing MDC (if upstream filter already set it)
-        boolean putCorrelation = false, putTenant = false, putUser = false;
-
-        if (!StringUtils.hasText(MDC.get(HeaderNames.CORRELATION_ID))) {
-            String correlationId = StringUtils.hasText(incomingCorrelation) ? incomingCorrelation : genCorrelationId();
-            MDC.put(HeaderNames.CORRELATION_ID, correlationId);
-            putCorrelation = true;
-        }
-
-        if (!StringUtils.hasText(MDC.get(HeaderNames.TENANT_ID)) && StringUtils.hasText(incomingTenant)) {
-            MDC.put(HeaderNames.TENANT_ID, incomingTenant);
-            putTenant = true;
-        }
-
->>>>>>> 2f1a55bd
         if (!StringUtils.hasText(MDC.get(HeaderNames.USER_ID)) && StringUtils.hasText(incomingUser)) {
             MDC.put(HeaderNames.USER_ID, incomingUser);
             putUser = true;
         }
 
         try {
-            // Echo correlation id in response for client-side tracing
-<<<<<<< HEAD
-            response.setHeader(HeaderNames.CORRELATION_ID, correlationId);
+            // Echo correlation id in response for client-side tracing  response.setHeader(HeaderNames.CORRELATION_ID, correlationId);
             chain.doFilter(request, response);
         } finally {
             if (putUser) MDC.remove(HeaderNames.USER_ID);
             CorrelationContextUtil.clear();
-=======
-            response.setHeader(HeaderNames.CORRELATION_ID, MDC.get(HeaderNames.CORRELATION_ID));
-            chain.doFilter(request, response);
-        } finally {
-            // Clean up only keys we added (don’t clobber upstream MDC)
-            if (putCorrelation)  MDC.remove(HeaderNames.CORRELATION_ID);
-            if (putTenant) MDC.remove(HeaderNames.TENANT_ID);
-            if (putUser)   MDC.remove(HeaderNames.USER_ID);
->>>>>>> 2f1a55bd
         }
     }
 
@@ -93,11 +64,4 @@
         return StringUtils.hasText(v) ? v.trim() : null;
     }
 
-<<<<<<< HEAD
-=======
-    private static String genCorrelationId() {
-        // UUID v4 is fine for correlation; you can swap with ULID if preferred
-        return UUID.randomUUID().toString();
-    }
->>>>>>> 2f1a55bd
 }