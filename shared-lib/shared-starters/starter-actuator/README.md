# starter-actuator

Spring Boot Actuator starter with:
- default exposures (health/info/metrics/prometheus/loggers/threaddump)
- K8s probes enabled
- Common Micrometer tags
- Http exchanges repository (optional)
- Actuator-only security chain (optional)
- Custom endpoint: /actuator/whoami
<<<<<<< HEAD
- SLA report at `/sla/report` backed by a dedicated health indicator
=======
- SLA report at `/sla/report` with build/runtime metadata
>>>>>>> 6c250c18

## Usage
Add the dependency:

```xml
<dependency>
  <groupId>com.ejada</groupId>
  <artifactId>starter-actuator</artifactId>
</dependency>
```

### SLA report endpoint

<<<<<<< HEAD
The starter registers a lightweight REST controller at `/sla/report`. The
payload mirrors the format of the actuator health endpoint and focuses on the
`slaHealthIndicator` component:

```json
{
  "status": "UP",
  "components": {
    "slaHealthIndicator": {
      "status": "UP",
      "details": {
        "sla_compliant": true,
        "availability_percent": 99.95,
        "last_check": "2025-09-24T14:00:00Z"
      }
    }
  }
}
```

You can customise the indicator details per service:
=======
The starter registers a lightweight REST controller at `/sla/report`. It provides
service name, build metadata, uptime, host details, and the current health/info
snapshots. You can enrich the response with optional contact data:
>>>>>>> 6c250c18

```yaml
shared:
  actuator:
    sla-report:
<<<<<<< HEAD
      availability-percent: 99.95
      sla-compliant: true
```

Set `shared.actuator.sla-report.enabled=false` if you need to disable either
the indicator or the `/sla/report` endpoint for a particular service.
=======
      owner: Platform SRE
      contact: sre@example.com
      description: Security service availability contact
```

Set `shared.actuator.sla-report.enabled=false` if you need to disable the
endpoint for a particular service.
>>>>>>> 6c250c18
<|MERGE_RESOLUTION|>--- conflicted
+++ resolved
@@ -7,11 +7,8 @@
 - Http exchanges repository (optional)
 - Actuator-only security chain (optional)
 - Custom endpoint: /actuator/whoami
-<<<<<<< HEAD
 - SLA report at `/sla/report` backed by a dedicated health indicator
-=======
-- SLA report at `/sla/report` with build/runtime metadata
->>>>>>> 6c250c18
+
 
 ## Usage
 Add the dependency:
@@ -25,7 +22,6 @@
 
 ### SLA report endpoint
 
-<<<<<<< HEAD
 The starter registers a lightweight REST controller at `/sla/report`. The
 payload mirrors the format of the actuator health endpoint and focuses on the
 `slaHealthIndicator` component:
@@ -47,29 +43,15 @@
 ```
 
 You can customise the indicator details per service:
-=======
-The starter registers a lightweight REST controller at `/sla/report`. It provides
-service name, build metadata, uptime, host details, and the current health/info
-snapshots. You can enrich the response with optional contact data:
->>>>>>> 6c250c18
+
 
 ```yaml
 shared:
   actuator:
     sla-report:
-<<<<<<< HEAD
       availability-percent: 99.95
       sla-compliant: true
 ```
 
 Set `shared.actuator.sla-report.enabled=false` if you need to disable either
 the indicator or the `/sla/report` endpoint for a particular service.
-=======
-      owner: Platform SRE
-      contact: sre@example.com
-      description: Security service availability contact
-```
-
-Set `shared.actuator.sla-report.enabled=false` if you need to disable the
-endpoint for a particular service.
->>>>>>> 6c250c18
