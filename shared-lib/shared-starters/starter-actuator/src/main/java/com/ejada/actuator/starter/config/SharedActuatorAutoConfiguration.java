--- conflicted
+++ resolved
@@ -10,12 +10,9 @@
 import io.micrometer.core.instrument.MeterRegistry;
 import org.springframework.boot.actuate.autoconfigure.endpoint.condition.ConditionalOnAvailableEndpoint;
 import org.springframework.boot.actuate.autoconfigure.info.InfoContributorAutoConfiguration;
-<<<<<<< HEAD
 import org.springframework.boot.actuate.health.HealthContributorRegistry;
 import org.springframework.boot.actuate.health.HealthEndpoint;
-=======
 import org.springframework.boot.actuate.endpoint.annotation.Endpoint;
->>>>>>> 6c250c18
 import org.springframework.boot.actuate.info.InfoContributor;
 import org.springframework.boot.actuate.health.HealthEndpoint;
 import org.springframework.boot.actuate.info.InfoEndpoint;
@@ -31,11 +28,8 @@
 import org.springframework.context.annotation.PropertySource;
 import org.springframework.core.env.Environment;
 import org.springframework.web.bind.annotation.RestController;
-<<<<<<< HEAD
-=======
 import org.springframework.boot.info.BuildProperties;
 import org.springframework.boot.info.GitProperties;
->>>>>>> 6c250c18
 
 @AutoConfiguration(after = InfoContributorAutoConfiguration.class)
 @EnableConfigurationProperties(SharedActuatorProperties.class)
@@ -71,15 +65,10 @@
   }
 
   @Bean
-<<<<<<< HEAD
-=======
-
->>>>>>> 6c250c18
   @ConditionalOnClass(RestController.class)
   @ConditionalOnProperty(prefix = "shared.actuator.sla-report", name = "enabled", havingValue = "true", matchIfMissing = true)
   @ConditionalOnMissingBean
   public SlaReportController slaReportController(
-<<<<<<< HEAD
       ObjectProvider<HealthEndpoint> healthEndpoint,
       ObjectProvider<HealthContributorRegistry> registry) {
     return new SlaReportController(healthEndpoint, registry);
@@ -94,28 +83,6 @@
   @ConditionalOnMissingBean(name = "slaHealthIndicator")
   public SlaHealthIndicator slaHealthIndicator(SharedActuatorProperties properties) {
     return new SlaHealthIndicator(properties);
-=======
-      ObjectProvider<BuildProperties> buildProperties,
-      ObjectProvider<GitProperties> gitProperties,
-      ObjectProvider<HealthEndpoint> healthEndpoint,
-      ObjectProvider<InfoEndpoint> infoEndpoint,
-      Environment environment,
-      SharedActuatorProperties properties) {
-    return new SlaReportController(
-        buildProperties,
-        gitProperties,
-        healthEndpoint,
-        infoEndpoint,
-        environment,
-        properties);
-  }
 
-  @Bean
-  @ConditionalOnClass({Endpoint.class, MeterRegistry.class})
-  @ConditionalOnProperty(prefix = "shared.actuator.sla-metrics", name = "enabled", havingValue = "true", matchIfMissing = true)
-  @ConditionalOnMissingBean
-  public SlaMetricsEndpoint slaMetricsEndpoint(MeterRegistry meterRegistry, SharedActuatorProperties properties) {
-    return new SlaMetricsEndpoint(meterRegistry, properties);
->>>>>>> 6c250c18
   }
 }