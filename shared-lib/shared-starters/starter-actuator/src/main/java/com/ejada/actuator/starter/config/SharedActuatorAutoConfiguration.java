--- conflicted
+++ resolved
@@ -62,7 +62,7 @@
   }
 
   @Bean
-<<<<<<< HEAD
+
   @ConditionalOnClass(RestController.class)
   @ConditionalOnProperty(prefix = "shared.actuator.sla-report", name = "enabled", havingValue = "true", matchIfMissing = true)
   @ConditionalOnMissingBean
@@ -80,14 +80,5 @@
         infoEndpoint,
         environment,
         properties);
-=======
-  @ConditionalOnClass({MeterRegistry.class, Endpoint.class})
-  @ConditionalOnBean(MeterRegistry.class)
-  @ConditionalOnAvailableEndpoint(endpoint = SlaMetricsEndpoint.class)
-  @ConditionalOnProperty(prefix = "shared.actuator.sla-metrics", name = "enabled", havingValue = "true", matchIfMissing = true)
-  @ConditionalOnMissingBean
-  public SlaMetricsEndpoint slaMetricsEndpoint(MeterRegistry registry, SharedActuatorProperties props) {
-    return new SlaMetricsEndpoint(registry, props);
->>>>>>> 244d0483
   }
 }