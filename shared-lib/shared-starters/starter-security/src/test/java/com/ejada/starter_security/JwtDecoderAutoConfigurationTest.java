package com.ejada.starter_security;

import com.nimbusds.jose.JOSEException;
import com.nimbusds.jose.JWSAlgorithm;
import com.nimbusds.jose.JWSSigner;
import com.nimbusds.jose.crypto.MACSigner;
import com.nimbusds.jwt.JWTClaimsSet;
import com.nimbusds.jwt.SignedJWT;
import java.time.Instant;
import java.util.Base64;
import java.util.Date;
import org.junit.jupiter.api.Test;
import org.springframework.boot.autoconfigure.AutoConfigurations;
import org.springframework.boot.test.context.runner.ApplicationContextRunner;
import org.springframework.context.annotation.Bean;
import org.springframework.context.annotation.Configuration;
import org.springframework.security.oauth2.jwt.Jwt;
import org.springframework.security.oauth2.jwt.JwtDecoder;
import static org.assertj.core.api.Assertions.assertThat;
import static org.assertj.core.api.Assertions.assertThatThrownBy;
import static org.assertj.core.api.Assertions.fail;

class JwtDecoderAutoConfigurationTest {

  private final ApplicationContextRunner contextRunner = new ApplicationContextRunner()
      .withConfiguration(AutoConfigurations.of(JwtDecoderAutoConfiguration.class))
<<<<<<< HEAD
      .withUserConfiguration(TestTenantAwareValidatorConfiguration.class);
=======
      .withUserConfiguration(TestTenantValidatorConfig.class);
>>>>>>> a416f4ec

  private static final String BASE64_SECRET = "MDEyMzQ1Njc4OTAxMjM0NTY3ODkwMTIzNDU2Nzg5MDE=";

  @Test
  void missingSecretThrowsMeaningfulException() {
    SharedSecurityProps props = new SharedSecurityProps();
    JwtDecoderAutoConfiguration configuration = new JwtDecoderAutoConfiguration();
    TenantAwareJwtValidator validator = new TenantAwareJwtValidator(props, null);

<<<<<<< HEAD
    TenantAwareJwtValidator tenantAwareJwtValidator = new TenantAwareJwtValidator(props, null);

    assertThatThrownBy(() -> configuration.jwtDecoder(props, tenantAwareJwtValidator))
=======
    assertThatThrownBy(() -> configuration.jwtDecoder(props, validator))
>>>>>>> a416f4ec
        .isInstanceOf(IllegalArgumentException.class)
        .hasMessageContaining("shared.security.hs256.secret");
  }

  @Test
  void missingJwksUriThrowsMeaningfulException() {
    SharedSecurityProps props = new SharedSecurityProps();
    props.setMode("jwks");
    JwtDecoderAutoConfiguration configuration = new JwtDecoderAutoConfiguration();
    TenantAwareJwtValidator validator = new TenantAwareJwtValidator(props, null);

<<<<<<< HEAD
    TenantAwareJwtValidator tenantAwareJwtValidator = new TenantAwareJwtValidator(props, null);

    assertThatThrownBy(() -> configuration.jwtDecoder(props, tenantAwareJwtValidator))
=======
    assertThatThrownBy(() -> configuration.jwtDecoder(props, validator))
>>>>>>> a416f4ec
        .isInstanceOf(IllegalArgumentException.class)
        .hasMessageContaining("shared.security.jwks.uri");
  }

  @Test
  void hs256SecretAcceptsBase64EncodedValues() {
    contextRunner.withPropertyValues("shared.security.hs256.secret=" + BASE64_SECRET)
        .run(context -> {
          assertThat(context).hasNotFailed();
          JwtDecoder decoder = context.getBean(JwtDecoder.class);
          try {
            String token = createHs256Token(BASE64_SECRET, "alice");
            Jwt jwt = decoder.decode(token);
            assertThat(jwt.getSubject()).isEqualTo("alice");
          } catch (JOSEException e) {
            fail("Failed to create test token", e);
          }
        });
  }

  @Test
  void legacyJwtSecretPropertyIsBackwardsCompatible() {
    contextRunner.withPropertyValues("shared.security.jwt.secret=" + BASE64_SECRET)
        .run(context -> {
          assertThat(context).hasNotFailed();
          JwtDecoder decoder = context.getBean(JwtDecoder.class);
          try {
            String token = createHs256Token(BASE64_SECRET, "legacy-user");
            Jwt jwt = decoder.decode(token);
            assertThat(jwt.getSubject()).isEqualTo("legacy-user");
          } catch (JOSEException e) {
            fail("Failed to create test token", e);
          }
        });
  }

  private static String createHs256Token(String base64Secret, String subject) throws JOSEException {
    byte[] keyBytes = Base64.getDecoder().decode(base64Secret);
    JWSSigner signer = new MACSigner(keyBytes);
    JWTClaimsSet claims = new JWTClaimsSet.Builder()
        .subject(subject)
        .issueTime(Date.from(Instant.now()))
        .expirationTime(Date.from(Instant.now().plusSeconds(60)))
        .build();
    SignedJWT signed = new SignedJWT(new com.nimbusds.jose.JWSHeader(JWSAlgorithm.HS256), claims);
    signed.sign(signer);
    return signed.serialize();
  }

  @Configuration
<<<<<<< HEAD
  static class TestTenantAwareValidatorConfiguration {

=======
  static class TestTenantValidatorConfig {
>>>>>>> a416f4ec
    @Bean
    TenantAwareJwtValidator tenantAwareJwtValidator(SharedSecurityProps props) {
      return new TenantAwareJwtValidator(props, null);
    }
  }
}<|MERGE_RESOLUTION|>--- conflicted
+++ resolved
@@ -24,11 +24,7 @@
 
   private final ApplicationContextRunner contextRunner = new ApplicationContextRunner()
       .withConfiguration(AutoConfigurations.of(JwtDecoderAutoConfiguration.class))
-<<<<<<< HEAD
-      .withUserConfiguration(TestTenantAwareValidatorConfiguration.class);
-=======
       .withUserConfiguration(TestTenantValidatorConfig.class);
->>>>>>> a416f4ec
 
   private static final String BASE64_SECRET = "MDEyMzQ1Njc4OTAxMjM0NTY3ODkwMTIzNDU2Nzg5MDE=";
 
@@ -38,13 +34,7 @@
     JwtDecoderAutoConfiguration configuration = new JwtDecoderAutoConfiguration();
     TenantAwareJwtValidator validator = new TenantAwareJwtValidator(props, null);
 
-<<<<<<< HEAD
-    TenantAwareJwtValidator tenantAwareJwtValidator = new TenantAwareJwtValidator(props, null);
-
-    assertThatThrownBy(() -> configuration.jwtDecoder(props, tenantAwareJwtValidator))
-=======
     assertThatThrownBy(() -> configuration.jwtDecoder(props, validator))
->>>>>>> a416f4ec
         .isInstanceOf(IllegalArgumentException.class)
         .hasMessageContaining("shared.security.hs256.secret");
   }
@@ -56,13 +46,7 @@
     JwtDecoderAutoConfiguration configuration = new JwtDecoderAutoConfiguration();
     TenantAwareJwtValidator validator = new TenantAwareJwtValidator(props, null);
 
-<<<<<<< HEAD
-    TenantAwareJwtValidator tenantAwareJwtValidator = new TenantAwareJwtValidator(props, null);
-
-    assertThatThrownBy(() -> configuration.jwtDecoder(props, tenantAwareJwtValidator))
-=======
     assertThatThrownBy(() -> configuration.jwtDecoder(props, validator))
->>>>>>> a416f4ec
         .isInstanceOf(IllegalArgumentException.class)
         .hasMessageContaining("shared.security.jwks.uri");
   }
@@ -113,12 +97,7 @@
   }
 
   @Configuration
-<<<<<<< HEAD
-  static class TestTenantAwareValidatorConfiguration {
-
-=======
   static class TestTenantValidatorConfig {
->>>>>>> a416f4ec
     @Bean
     TenantAwareJwtValidator tenantAwareJwtValidator(SharedSecurityProps props) {
       return new TenantAwareJwtValidator(props, null);
