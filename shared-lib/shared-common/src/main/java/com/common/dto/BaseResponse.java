--- conflicted
+++ resolved
@@ -1,8 +1,4 @@
 package com.common.dto;
-<<<<<<< HEAD
-
-=======
->>>>>>> 2f1a55bd
 import com.common.context.CorrelationContextUtil;
 import com.common.enums.StatusEnums.ApiStatus;
 import com.fasterxml.jackson.annotation.JsonProperty;
@@ -44,7 +40,6 @@
     private Instant timestamp = Instant.now(); 
   /** Correlation identifier for tracking across services */
 
-<<<<<<< HEAD
     /** Correlation identifier for tracking across services */
     private String correlationId;
 
@@ -53,13 +48,7 @@
         if (correlationId == null || correlationId.isBlank()) {
             correlationId = CorrelationContextUtil.getCorrelationId();
         }
-=======
-    @Builder.Default
-    private String correlationId = CorrelationContextUtil.getCorrelationId();
 
-    @JsonProperty("correlationId")
-    public String getCorrelationId() {
->>>>>>> 2f1a55bd
         return correlationId;
     }
 
