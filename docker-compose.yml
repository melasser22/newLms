--- conflicted
+++ resolved
@@ -113,7 +113,6 @@
 
   tenant-service:
     build:
-<<<<<<< HEAD
       context: .
       dockerfile: Dockerfile.spring-service
       args:
@@ -121,11 +120,7 @@
         MODULE_PATH: tenant-platform/tenant-service
         ARTIFACT_NAME: tenant-service
     restart: unless-stopped
-=======
-      context: ./tenant-platform/tenant-service
-      dockerfile: Dockerfile
-    <<: [*restart_policy]
->>>>>>> 5c628b5d
+
     depends_on:
       - postgres
       - otel-collector
@@ -154,7 +149,6 @@
 
   setup-service:
     build:
-<<<<<<< HEAD
       context: .
       dockerfile: Dockerfile.spring-service
       args:
@@ -162,11 +156,7 @@
         MODULE_PATH: setup-service
         ARTIFACT_NAME: setup-service
     restart: unless-stopped
-=======
-      context: ./setup-service
-      dockerfile: Dockerfile
-    <<: [*restart_policy]
->>>>>>> 5c628b5d
+
     depends_on:
       - postgres
       - otel-collector
@@ -195,7 +185,6 @@
 
   billing-service:
     build:
-<<<<<<< HEAD
       context: .
       dockerfile: Dockerfile.spring-service
       args:
@@ -203,11 +192,7 @@
         MODULE_PATH: tenant-platform/billing-service
         ARTIFACT_NAME: billing-service
     restart: unless-stopped
-=======
-      context: ./tenant-platform/billing-service
-      dockerfile: Dockerfile
-    <<: [*restart_policy]
->>>>>>> 5c628b5d
+
     depends_on:
       - postgres
       - otel-collector
@@ -236,7 +221,6 @@
 
   catalog-service:
     build:
-<<<<<<< HEAD
       context: .
       dockerfile: Dockerfile.spring-service
       args:
@@ -244,11 +228,7 @@
         MODULE_PATH: tenant-platform/catalog-service
         ARTIFACT_NAME: catalog-service
     restart: unless-stopped
-=======
-      context: ./tenant-platform/catalog-service
-      dockerfile: Dockerfile
-    <<: [*restart_policy]
->>>>>>> 5c628b5d
+
     depends_on:
       - postgres
       - otel-collector
@@ -277,7 +257,6 @@
 
   subscription-service:
     build:
-<<<<<<< HEAD
       context: .
       dockerfile: Dockerfile.spring-service
       args:
@@ -285,11 +264,7 @@
         MODULE_PATH: tenant-platform/subscription-service
         ARTIFACT_NAME: subscription-service
     restart: unless-stopped
-=======
-      context: ./tenant-platform/subscription-service
-      dockerfile: Dockerfile
-    <<: [*restart_policy]
->>>>>>> 5c628b5d
+
     depends_on:
       - postgres
       - otel-collector
@@ -318,7 +293,6 @@
 
   security-service:
     build:
-<<<<<<< HEAD
       context: .
       dockerfile: Dockerfile.spring-service
       args:
@@ -326,11 +300,7 @@
         MODULE_PATH: sec-service
         ARTIFACT_NAME: sec-service
     restart: unless-stopped
-=======
-      context: ./sec-service
-      dockerfile: Dockerfile
-    <<: [*restart_policy]
->>>>>>> 5c628b5d
+
     depends_on:
       - postgres
       - redis
@@ -365,7 +335,6 @@
 
   api-gateway:
     build:
-<<<<<<< HEAD
       context: .
       dockerfile: Dockerfile.spring-service
       args:
@@ -374,11 +343,6 @@
         ARTIFACT_NAME: api-gateway
         EXTRA_RUNTIME_PACKAGES: curl
     restart: unless-stopped
-=======
-      context: ./api-gateway
-      dockerfile: Dockerfile
-    <<: [*restart_policy]
->>>>>>> 5c628b5d
     depends_on:
       - setup-service
       - tenant-service
