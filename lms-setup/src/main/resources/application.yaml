--- conflicted
+++ resolved
@@ -3,18 +3,6 @@
     name: lms-setup
   profiles:
     active: dev
-<<<<<<< HEAD
-  datasource:
-    url: jdbc:postgresql://${POSTGRES_HOST:postgres}:5432/lms
-    username: ${POSTGRES_USER:postgres}
-    password: ${POSTGRES_PASSWORD:postgres}
-  redis:
-    host: ${REDIS_HOST:redis}
-    port: 6379
-  kafka:
-    bootstrap-servers: ${KAFKA_BOOTSTRAP_SERVERS:kafka:9092}
-=======
->>>>>>> c4a32a63
   flyway:
     baseline-on-migrate: true
     baseline-version: 0
