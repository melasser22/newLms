spring:
  datasource:
    url: ${DB_URL:jdbc:postgresql://localhost:5432/lms?currentSchema=setup}
<<<<<<< HEAD
    username: ${DB_USERNAME}
    password: ${DB_PASSWORD}
=======
    username: ${DB_USERNAME:postgres}
    password: ${DB_PASSWORD:postgres}
>>>>>>> 54827889
    driver-class-name: org.postgresql.Driver
    hikari:
      pool-name: HikariPool-LMS
      maximum-pool-size: 10
      minimum-idle: 2
      idle-timeout: 30000        # 30s
      connection-timeout: 300000 # 300s
      max-lifetime: 1800000      # 30m

  jpa:
    open-in-view: false
    show-sql: false
    hibernate:
      ddl-auto: update
    properties:
      hibernate:
        default_schema: setup
        hbm2ddl.create_namespaces: true
        format_sql: true
        jdbc.time_zone: UTC

  flyway:
    enabled: false

  kafka:
    bootstrap-servers: localhost:9092
    client-id: lms-setup-dev
    consumer:
      group-id: lms-backend-dev
      auto-offset-reset: earliest
      enable-auto-commit: false
      properties:
        max.poll.interval.ms: 300000
        max.poll.records: 500
    producer:
      acks: all
      retries: 3
      batch-size: 16384
      compression-type: gzip
      properties:
        linger.ms: 5

management:
  endpoints:
    web:
      base-path: /actuator
      exposure:
        include: health,info,metrics,prometheus,beans,conditions,configprops,loggers,threaddump
  endpoint:
    health:
      show-details: always
  tracing:
    sampling:
      probability: 1.0

springdoc:
  api-docs:
    enabled: true
    path: /v3/api-docs
  swagger-ui:
    enabled: true
    display-request-duration: true
    filter: true
    operationsSorter: method
    tagsSorter: alpha

shared:
  core:
    correlation:
      header-name: X-Correlation-ID
      generate-if-missing: true
      echo-response-header: true
    tenant:
      enabled: true
      header-name: X-Tenant-Id
      query-param: tenantId
      default-policy: OPTIONAL
      echo-response-header: true
    cors:
      enabled: true
      allowed-origins: http://localhost:3000
      allowed-methods: GET,POST,PUT,DELETE,OPTIONS
      allowed-headers: "*"
  headers:
    enabled: true
    generate-if-missing: true
    correlation:
      header: X-Correlation-ID
    request:
      header: X-Request-ID
    tenant:
      header: X-Tenant-Id
    user:
      header: X-User-Id
    mdc:
      enabled: true
    security:
      enabled: true
      hsts:
        enabled: true
        max-age: 31536000
        include-subdomains: true
      frame-options: SAMEORIGIN
      content-type-options: nosniff
      referrer-policy: no-referrer
      xss-protection: "0"
    propagation:
      enabled: true
      include:
        - X-Correlation-ID
        - X-Request-ID
        - X-Tenant-Id
        - X-User-Id
  audit:
    enabled: true
    web:
      enabled: true
      include-headers: true
      track-bodies: true
    aop:
      enabled: true
    dispatcher:
      async: true
    retention:
      enabled: true
      days: 90
    masking:
      enabled: true
      fields-by-key:
        - password
        - secret
        - token
        - ssn
    sinks:
      db:
        enabled: true
        schema: setup
        table: audit_logs
      kafka:
        enabled: false
      otlp:
        enabled: false
      outbox:
        enabled: false
  openapi:
    enabled: true
    title: "LMS - Setup Service API"
    description: "Setup service endpoints for tenant/platform configuration."
    version: "1.0.0"
    servers:
      - http://localhost:8080/core
    group:
      name: setup
      packages-to-scan:
        - com.lms.setup
    jwt-security: false
  redis:
    host: localhost
    port: 6379
    timeout: 2s
    key-prefix: lms
    default-ttl: 600s
    reactive: false
  crypto:
    algorithm: AES256_GCM
    in-memory:
      activeKid: ${CRYPTO_ACTIVE_KID:local-dev-key}
      keys:
        local-dev-key: ${CRYPTO_LOCAL_DEV_KEY:4J8bfqUaEqzJCQakoJPM3w==}
  security:
    mode: hs256
    hs256:
<<<<<<< HEAD
      secret: ${JWT_SECRET}
=======
      secret: ${JWT_SECRET:dev-secret}
>>>>>>> 54827889
    resource-server:
      enabled: true
      permit-all:
        - /actuator/health
        - /v3/api-docs/**
        - /swagger-ui/**
        - /auth/**
        - /login
        - /setup/cities
        - /setup/**
      disable-csrf: true
      stateless: true
    roles-claim: roles
    tenant-claim: tenant

logging:
  level:
    root: INFO
    com.lms: TRACE
    com.lms.audit.starter: TRACE
    com.lms.audit.starter.core.dispatch: TRACE
    com.lms.audit.starter.core.dispatch.sinks: TRACE
    org.hibernate.tool.schema: DEBUG
    org.hibernate.SQL: DEBUG
    org.hibernate.orm.jdbc.bind: INFO
    org.springframework.cache: INFO
    org.springframework.cache.interceptor.CacheAspectSupport: INFO

debug: true<|MERGE_RESOLUTION|>--- conflicted
+++ resolved
@@ -1,13 +1,8 @@
 spring:
   datasource:
     url: ${DB_URL:jdbc:postgresql://localhost:5432/lms?currentSchema=setup}
-<<<<<<< HEAD
-    username: ${DB_USERNAME}
-    password: ${DB_PASSWORD}
-=======
     username: ${DB_USERNAME:postgres}
     password: ${DB_PASSWORD:postgres}
->>>>>>> 54827889
     driver-class-name: org.postgresql.Driver
     hikari:
       pool-name: HikariPool-LMS
@@ -180,11 +175,7 @@
   security:
     mode: hs256
     hs256:
-<<<<<<< HEAD
-      secret: ${JWT_SECRET}
-=======
       secret: ${JWT_SECRET:dev-secret}
->>>>>>> 54827889
     resource-server:
       enabled: true
       permit-all:
