spring:
  datasource:
    url: "${DB_URL:jdbc:postgresql://${DB_HOST:localhost}:${DB_PORT:5432}/${DB_NAME:lms}?currentSchema=setup}"
    username: ${DB_USERNAME:postgres}
    password: ${DB_PASSWORD:postgres}
    driver-class-name: org.postgresql.Driver
    hikari:
      pool-name: HikariPool-LMS
      maximum-pool-size: 10
      minimum-idle: 2
      idle-timeout: 30000        # 30s
      connection-timeout: 300000 # 300s
      max-lifetime: 1800000      # 30m

  jpa:
    open-in-view: false
    show-sql: true
    hibernate:
      ddl-auto: update
    properties:
      hibernate:
        default_schema: setup
        hbm2ddl.create_namespaces: true
        format_sql: true
        jdbc.time_zone: UTC

<<<<<<< HEAD
=======
  flyway:
    enabled: false
    baseline-on-migrate: true

>>>>>>> 84d9dcaa
  kafka:
    bootstrap-servers: localhost:9092
    client-id: lms-setup-dev
    consumer:
      group-id: lms-backend-dev
      auto-offset-reset: earliest
      enable-auto-commit: false
      properties:
        max.poll.interval.ms: 300000
        max.poll.records: 500
    producer:
      acks: all
      retries: 3
      batch-size: 16384
      compression-type: gzip
      properties:
        linger.ms: 5

  data:
    redis:
      repositories:
        enabled: false

management:
  endpoints:
    web:
      base-path: /actuator
      exposure:
        include: health,info,metrics,prometheus,beans,conditions,configprops,loggers,threaddump
  endpoint:
    health:
      show-details: always
  tracing:
    sampling:
      probability: 1.0

springdoc:
  api-docs:
    enabled: true
    path: /v3/api-docs
  swagger-ui:
    enabled: true
    display-request-duration: true
    filter: true
    operationsSorter: method
    tagsSorter: alpha

shared:
  core:
    correlation:
      header-name: X-Correlation-ID
      generate-if-missing: true
      echo-response-header: true
    tenant:
      enabled: true
      header-name: X-Tenant-Id
      query-param: tenantId
      default-policy: OPTIONAL
      echo-response-header: true
    cors:
      enabled: true
      allowed-origins: http://localhost:3000
      allowed-methods: GET,POST,PUT,DELETE,OPTIONS
      allowed-headers: "*"
  headers:
    enabled: true
    correlation:
      header: X-Correlation-ID
      auto-generate: true
      mandatory: true
    request:
      header: X-Request-ID
      auto-generate: true
      mandatory: true
    tenant:
      header: X-Tenant-Id
      auto-generate: false
      mandatory: false
    user:
      header: X-User-Id
      auto-generate: false
      mandatory: false
    mdc:
      enabled: true
    security:
      enabled: true
      hsts:
        enabled: true
        max-age: 31536000
        include-subdomains: true
      frame-options: SAMEORIGIN
      content-type-options: nosniff
      referrer-policy: no-referrer
      xss-protection: "0"
    propagation:
      enabled: true
      include:
        - X-Correlation-ID
        - X-Request-ID
        - X-Tenant-Id
        - X-User-Id
  audit:
    enabled: true
    web:
      enabled: true
      include-headers: true
      track-bodies: true
    aop:
      enabled: true
    dispatcher:
      async: true
    retention:
      enabled: true
      days: 90
    masking:
      enabled: true
      fields-by-key:
        - password
        - secret
        - token
        - ssn
    sinks:
      db:
        enabled: true
        schema: setup
        table: audit_logs
      kafka:
        enabled: false
      otlp:
        enabled: false
      outbox:
        enabled: false
  openapi:
    enabled: true
    title: "LMS - Setup Service API"
    description: "Setup service endpoints for tenant/platform configuration."
    version: "1.0.0"
    servers:
      - http://localhost:8080/core
    group:
      name: setup
      packages-to-scan:
        - com.lms.setup
    jwt-security: false
  redis:
    host: localhost
    port: 6379
    timeout: 2s
    key-prefix: lms
    default-ttl: 600s
    reactive: false
  crypto:
    algorithm: AES256_GCM
    in-memory:
      activeKid: ${CRYPTO_ACTIVE_KID:local-dev-key}
      keys:
        local-dev-key: ${CRYPTO_LOCAL_DEV_KEY:4J8bfqUaEqzJCQakoJPM3w==}
    security:
      mode: hs256
      jwt:
        secret: ${JWT_SECRET:dev-secret}
        token-period: 15m
      hs256:
        secret: ${JWT_SECRET:dev-secret}
      resource-server:
        enabled: true
        permit-all:
          - "/**"
        disable-csrf: true
      stateless: true
    roles-claim: roles
    tenant-claim: tenant
    enable-role-check: false

logging:
  level:
    root: ERROR
    com.lms: ERROR
    com.lms.audit.starter: ERROR
    com.lms.audit.starter.core.dispatch: ERROR
    com.lms.audit.starter.core.dispatch.sinks: ERROR
    org.hibernate.tool.schema: ERROR
    org.hibernate.SQL: ERROR
    org.hibernate.orm.jdbc.bind: ERROR
    org.springframework.cache: ERROR
    org.springframework.cache.interceptor.CacheAspectSupport: ERROR
debug: false
<|MERGE_RESOLUTION|>--- conflicted
+++ resolved
@@ -24,13 +24,11 @@
         format_sql: true
         jdbc.time_zone: UTC
 
-<<<<<<< HEAD
-=======
+
   flyway:
     enabled: false
     baseline-on-migrate: true
 
->>>>>>> 84d9dcaa
   kafka:
     bootstrap-servers: localhost:9092
     client-id: lms-setup-dev
