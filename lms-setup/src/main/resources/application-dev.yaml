spring:
  datasource:
    url: "${DB_URL:jdbc:postgresql://${DB_HOST:localhost}:${DB_PORT:5432}/${DB_NAME:lms}?currentSchema=setup}"
    username: ${DB_USERNAME:postgres}
    password: ${DB_PASSWORD:postgres}
    driver-class-name: org.postgresql.Driver
    hikari:
      pool-name: HikariPool-LMS
      maximum-pool-size: 10
      minimum-idle: 2
      idle-timeout: 30000        # 30s
      connection-timeout: 300000 # 300s
      max-lifetime: 1800000      # 30m

  jpa:
    open-in-view: false
    show-sql: true
    hibernate:
      ddl-auto: update
    properties:
      hibernate:
        default_schema: setup
        hbm2ddl.create_namespaces: true
        format_sql: true
        jdbc.time_zone: UTC

  flyway:
    enabled: false

  kafka:
    bootstrap-servers: localhost:9092
    client-id: lms-setup-dev
    consumer:
      group-id: lms-backend-dev
      auto-offset-reset: earliest
      enable-auto-commit: false
      properties:
        max.poll.interval.ms: 300000
        max.poll.records: 500
    producer:
      acks: all
      retries: 3
      batch-size: 16384
      compression-type: gzip
      properties:
        linger.ms: 5

management:
  endpoints:
    web:
      base-path: /actuator
      exposure:
        include: health,info,metrics,prometheus,beans,conditions,configprops,loggers,threaddump
  endpoint:
    health:
      show-details: always
  tracing:
    sampling:
      probability: 1.0

springdoc:
  api-docs:
    enabled: true
    path: /v3/api-docs
  swagger-ui:
    enabled: true
    display-request-duration: true
    filter: true
    operationsSorter: method
    tagsSorter: alpha

shared:
  core:
    correlation:
      header-name: X-Correlation-ID
      generate-if-missing: true
      echo-response-header: true
    tenant:
      enabled: true
      header-name: X-Tenant-Id
      query-param: tenantId
      default-policy: OPTIONAL
      echo-response-header: true
    cors:
      enabled: true
      allowed-origins: http://localhost:3000
      allowed-methods: GET,POST,PUT,DELETE,OPTIONS
      allowed-headers: "*"
  headers:
    enabled: true
    generate-if-missing: true
    correlation:
      header: X-Correlation-ID
    request:
      header: X-Request-ID
    tenant:
      header: X-Tenant-Id
    user:
      header: X-User-Id
    mdc:
      enabled: true
    security:
      enabled: true
      hsts:
        enabled: true
        max-age: 31536000
        include-subdomains: true
      frame-options: SAMEORIGIN
      content-type-options: nosniff
      referrer-policy: no-referrer
      xss-protection: "0"
    propagation:
      enabled: true
      include:
        - X-Correlation-ID
        - X-Request-ID
        - X-Tenant-Id
        - X-User-Id
  audit:
    enabled: true
    web:
      enabled: true
      include-headers: true
      track-bodies: true
    aop:
      enabled: true
    dispatcher:
      async: true
    retention:
      enabled: true
      days: 90
    masking:
      enabled: true
      fields-by-key:
        - password
        - secret
        - token
        - ssn
    sinks:
      db:
        enabled: true
        schema: setup
        table: audit_logs
      kafka:
        enabled: false
      otlp:
        enabled: false
      outbox:
        enabled: false
  openapi:
    enabled: true
    title: "LMS - Setup Service API"
    description: "Setup service endpoints for tenant/platform configuration."
    version: "1.0.0"
    servers:
      - http://localhost:8080/core
    group:
      name: setup
      packages-to-scan:
        - com.lms.setup
    jwt-security: false
  redis:
    host: localhost
    port: 6379
    timeout: 2s
    key-prefix: lms
    default-ttl: 600s
    reactive: false
  crypto:
    algorithm: AES256_GCM
    in-memory:
      activeKid: ${CRYPTO_ACTIVE_KID:local-dev-key}
      keys:
        local-dev-key: ${CRYPTO_LOCAL_DEV_KEY:4J8bfqUaEqzJCQakoJPM3w==}
  security:
    mode: hs256
    hs256:
      secret: ${JWT_SECRET:dev-secret}
    resource-server:
      enabled: true
      permit-all:
        - /actuator/health
        - /v3/api-docs/**
        - /swagger-ui/**
        - /auth/**
        - /login
        - /setup/cities
        - /setup/**
      disable-csrf: true
      stateless: true
    roles-claim: roles
    tenant-claim: tenant

logging:
  level:
    root: ERROR
    com.lms: ERROR
    com.lms.audit.starter: ERROR
    com.lms.audit.starter.core.dispatch: ERROR
    com.lms.audit.starter.core.dispatch.sinks: ERROR
    org.hibernate.tool.schema: ERROR
    org.hibernate.SQL: ERROR
    org.hibernate.orm.jdbc.bind: ERROR
    org.springframework.cache: ERROR
    org.springframework.cache.interceptor.CacheAspectSupport: ERROR

<<<<<<< HEAD
debug: false 
=======
debug: false

setup:
  security:
    public-access: true
>>>>>>> b6c15150
<|MERGE_RESOLUTION|>--- conflicted
+++ resolved
@@ -203,13 +203,8 @@
     org.hibernate.orm.jdbc.bind: ERROR
     org.springframework.cache: ERROR
     org.springframework.cache.interceptor.CacheAspectSupport: ERROR
-
-<<<<<<< HEAD
-debug: false 
-=======
 debug: false
 
 setup:
   security:
-    public-access: true
->>>>>>> b6c15150
+    public-access: true