--- conflicted
+++ resolved
@@ -41,7 +41,6 @@
     @Bean
     @Primary
     public DataSource dataSource(DataSourceProperties properties, HikariConfig hikariConfig) {
-<<<<<<< HEAD
     	  if (properties.getUrl() == null || properties.getUrl().isBlank()) {
               // Fallback to in-memory H2 database when no external datasource is configured
               hikariConfig.setJdbcUrl(
@@ -55,22 +54,6 @@
               hikariConfig.setPassword(properties.getPassword());
               hikariConfig.setDriverClassName(properties.getDriverClassName());
           }
-=======
-        if (properties.getUrl() == null || properties.getUrl().isBlank()) {
-            // Fallback to in-memory H2 database when no external datasource is configured
-            hikariConfig.setJdbcUrl(
-                    "jdbc:h2:mem:testdb;MODE=PostgreSQL;DATABASE_TO_LOWER=TRUE;DEFAULT_NULL_ORDERING=HIGH");
-            hikariConfig.setUsername("sa");
-            hikariConfig.setPassword("");
-            hikariConfig.setDriverClassName("org.h2.Driver");
-        } else {
-            hikariConfig.setJdbcUrl(properties.getUrl());
-            hikariConfig.setUsername(properties.getUsername());
-            hikariConfig.setPassword(properties.getPassword());
-            hikariConfig.setDriverClassName(properties.getDriverClassName());
-        }
-
->>>>>>> d6692d58
         // Enhanced connection pooling settings
         hikariConfig.setMaximumPoolSize(20);
         hikariConfig.setMinimumIdle(5);
@@ -92,13 +75,9 @@
     }
 
     @Bean
-<<<<<<< HEAD
-    public LocalContainerEntityManagerFactoryBean entityManagerFactory(            DataSource dataSource, Environment env, DataSourceProperties dataSourceProperties) {
+    public LocalContainerEntityManagerFactoryBean entityManagerFactory(     
+    		DataSource dataSource, Environment env, DataSourceProperties dataSourceProperties) {
 
-=======
-    public LocalContainerEntityManagerFactoryBean entityManagerFactory(
-            DataSource dataSource, Environment env, DataSourceProperties dataSourceProperties) {
->>>>>>> d6692d58
         LocalContainerEntityManagerFactoryBean em = new LocalContainerEntityManagerFactoryBean();
         em.setDataSource(dataSource);
         em.setPackagesToScan("com.lms.setup.model");
@@ -110,14 +89,8 @@
         if (dataSourceProperties.getDriverClassName() != null
                 && dataSourceProperties.getDriverClassName().toLowerCase().contains("h2")) {
             dialect = "org.hibernate.dialect.H2Dialect";
-<<<<<<< HEAD
             }
         vendorAdapter.setDatabasePlatform(dialect);        em.setJpaVendorAdapter(vendorAdapter);
-=======
-        }
-        vendorAdapter.setDatabasePlatform(dialect);
-        em.setJpaVendorAdapter(vendorAdapter);
->>>>>>> d6692d58
 
         Properties properties = new Properties();
         
