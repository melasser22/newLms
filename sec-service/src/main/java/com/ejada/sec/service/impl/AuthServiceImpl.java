--- conflicted
+++ resolved
@@ -44,7 +44,6 @@
             .build()
     );
 
-<<<<<<< HEAD
     if (!creationResponse.isSuccess() || creationResponse.getData() == null) {
       log.warn(
           "User '{}' registration failed for tenant {} with code {}",
@@ -56,21 +55,6 @@
 
     var created = creationResponse.getData();
     var tokens = issueTokens(created.getTenantId(), created.getUsername(), created.getId());
-=======
-    if (creationResponse == null || !creationResponse.isSuccess() || creationResponse.getData() == null) {
-      String code = creationResponse != null && creationResponse.getCode() != null
-          ? creationResponse.getCode()
-          : CODE_USER_CREATE_FAILED;
-      String message = creationResponse != null && creationResponse.getMessage() != null
-          ? creationResponse.getMessage()
-          : "Failed to create user";
-      log.warn("User registration failed for tenant {}: {}", req.getTenantId(), message);
-      return BaseResponse.error(code, message);
-    }
-
-    var created = creationResponse.getData();
-    var tokens = issueTokens(created.getTenantId(), created.getUsername(), created.getId(), true, null);
->>>>>>> ce3fe4f5
     log.info("User '{}' registered for tenant {}", created.getUsername(), created.getTenantId());
     return BaseResponse.success("User registered", tokens);
   }
