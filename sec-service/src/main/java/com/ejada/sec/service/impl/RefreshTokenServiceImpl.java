--- conflicted
+++ resolved
@@ -38,23 +38,8 @@
   @Override
   public String issue(Long userId, boolean revokeExistingSessions, String rotatedFrom) {
     var now = Instant.now();
-<<<<<<< HEAD
     repo.deleteByUserId(userId);
-=======
-    var user = userRepository.findById(userId)
-        .orElseThrow(() -> new NoSuchElementException("User not found: " + userId));
 
-    if (revokeExistingSessions) {
-      var revoked = revokeTokens(repo.findActiveTokensByUserId(userId, now), now);
-      if (revoked > 0) {
-        log.debug("Revoked {} active refresh tokens for user {} prior to issuing a new session", revoked, userId);
-      }
-    }
-
-    enforceTenantLimit(user.getTenantId(), now);
-
-    String token = UUID.randomUUID().toString();
->>>>>>> ce3fe4f5
     var rt = RefreshToken.builder()
         .user(user)
         .token(token)
