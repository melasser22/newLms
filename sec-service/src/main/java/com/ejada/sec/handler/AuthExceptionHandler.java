--- conflicted
+++ resolved
@@ -25,13 +25,11 @@
         ErrorResponse body = ErrorResponse.of("ERR_AUTH", ex.getMessage());
         return ResponseEntity.status(HttpStatus.BAD_REQUEST).body(body);
     }
-<<<<<<< HEAD
 
     @ExceptionHandler(PasswordHistoryUnavailableException.class)
     public ResponseEntity<ErrorResponse> handlePasswordHistoryUnavailable(PasswordHistoryUnavailableException ex) {
         ErrorResponse body = ErrorResponse.of("ERR_AUTH_HISTORY", ex.getMessage());
         return ResponseEntity.status(HttpStatus.SERVICE_UNAVAILABLE).body(body);
     }
-=======
->>>>>>> 33e562d8
+
 }