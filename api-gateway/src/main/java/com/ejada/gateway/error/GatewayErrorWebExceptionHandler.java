package com.ejada.gateway.error;

import com.ejada.common.constants.HeaderNames;
import com.ejada.common.context.ContextManager;
import com.ejada.common.dto.BaseResponse;
import com.ejada.common.exception.BusinessException;
import com.ejada.common.exception.BusinessRuleException;
import com.ejada.common.exception.DuplicateResourceException;
import com.ejada.common.exception.NotFoundException;
import com.ejada.common.exception.SharedException;
import com.ejada.common.exception.ValidationException;
import com.fasterxml.jackson.core.JsonProcessingException;
import com.fasterxml.jackson.databind.ObjectMapper;
import com.ejada.gateway.context.GatewayRequestAttributes;
import jakarta.validation.ConstraintViolation;
import jakarta.validation.ConstraintViolationException;
import io.netty.channel.ConnectTimeoutException;
import io.netty.handler.timeout.ReadTimeoutException;
import java.net.ConnectException;
import java.net.UnknownHostException;
import java.time.Instant;
import java.util.HashSet;
import java.util.LinkedHashMap;
import java.nio.charset.StandardCharsets;
import java.util.Map;
import java.util.Set;
import java.util.stream.Collectors;
import org.springframework.beans.factory.ObjectProvider;
import org.springframework.beans.factory.annotation.Qualifier;
import org.slf4j.Logger;
import org.slf4j.LoggerFactory;
import org.springframework.boot.web.reactive.error.ErrorWebExceptionHandler;
import org.springframework.core.annotation.Order;
import org.springframework.core.io.buffer.DataBuffer;
import org.springframework.dao.DataIntegrityViolationException;
import org.springframework.http.HttpMethod;
import org.springframework.http.HttpStatus;
import org.springframework.http.MediaType;
import org.springframework.http.server.reactive.ServerHttpResponse;
import org.springframework.lang.NonNull;
import org.springframework.stereotype.Component;
import org.springframework.util.CollectionUtils;
import org.springframework.util.StringUtils;
import org.springframework.web.bind.support.WebExchangeBindException;
import org.springframework.web.reactive.function.client.WebClientRequestException;
import org.springframework.web.server.ResponseStatusException;
import org.springframework.web.server.ServerWebExchange;
import reactor.core.publisher.Mono;

/**
 * Reactive exception handler that mirrors the behaviour of
 * {@code GlobalExceptionHandler} from the shared servlet stack.
 */
@Component
@Order(-2)
public class GatewayErrorWebExceptionHandler implements ErrorWebExceptionHandler {

  private static final Logger LOGGER = LoggerFactory.getLogger(GatewayErrorWebExceptionHandler.class);

  private final ObjectMapper objectMapper;
  public GatewayErrorWebExceptionHandler(
      @Qualifier("jacksonObjectMapper") ObjectProvider<ObjectMapper> jacksonObjectMapperProvider,
      ObjectProvider<ObjectMapper> objectMapperProvider) {
    ObjectMapper jacksonObjectMapper = jacksonObjectMapperProvider.getIfAvailable();
    this.objectMapper = (jacksonObjectMapper != null) ? jacksonObjectMapper
        : objectMapperProvider.getIfAvailable(ObjectMapper::new);
    this.objectMapper.findAndRegisterModules();
    LOGGER.info("GatewayErrorWebExceptionHandler initialized with ObjectMapper: {}",
        this.objectMapper.getClass().getName());
  }

  @Override
  public @NonNull Mono<Void> handle(ServerWebExchange exchange, @NonNull Throwable ex) {
    ServerHttpResponse response = exchange.getResponse();

    if (response.isCommitted()) {
      return Mono.error(ex);
    }

    HttpStatus status = determineStatus(ex);
    String errorCode = determineErrorCode(ex, status);
    String correlationId = resolveCorrelationId(exchange);
    String tenantId = resolveTenantId(exchange);
    String message = enhanceMessage(determineMessage(ex, status), status, correlationId);
    Map<String, Object> diagnostics = buildDiagnostics(exchange, status, errorCode, message, correlationId, tenantId);

    // Log the exception details for troubleshooting
    boolean notFound = status == HttpStatus.NOT_FOUND;
    if (notFound) {
      LOGGER.debug("Gateway route not found [path={}, correlationId={}]", exchange.getRequest().getPath(), correlationId);
    } else if (status.is5xxServerError()) {
      LOGGER.error("Gateway error [correlationId={}, tenantId={}, path={}, status={}]: {}",
          correlationId, tenantId, exchange.getRequest().getPath().value(), status.value(), message, ex);
    } else {
      LOGGER.debug("Gateway client error [correlationId={}, path={}, status={}]: {}",
          correlationId, exchange.getRequest().getPath().value(), status.value(), message);
    }

    response.setStatusCode(status);
    response.getHeaders().setContentType(MediaType.APPLICATION_JSON);

    try {
      BaseResponse<Map<String, Object>> errorResponse = BaseResponse.error(errorCode, message, diagnostics);
      byte[] bytes = objectMapper.writeValueAsBytes(errorResponse);
      DataBuffer buffer = response.bufferFactory().wrap(bytes);
      return response.writeWith(Mono.just(buffer));
    } catch (JsonProcessingException e) {
      LOGGER.error("Failed to serialize error response [correlationId={}]: {}", correlationId, e.getMessage(), e);
      return writeFallbackErrorResponse(response, status, errorCode, message, correlationId, diagnostics);
    } catch (Exception e) {
      LOGGER.error("Unexpected error in error handler [correlationId={}]: {}", correlationId, e.getMessage(), e);
      return writeFallbackErrorResponse(response, status, errorCode, message, correlationId, diagnostics);
    }
  }

  /**
   * Writes a plain text fallback error response when JSON serialization fails.
   */
  private Mono<Void> writeFallbackErrorResponse(ServerHttpResponse response, HttpStatus status,
      String errorCode, String message, String correlationId, Map<String, Object> diagnostics) {
    response.getHeaders().setContentType(MediaType.APPLICATION_JSON);
    Map<String, Object> safeDiagnostics = diagnostics != null ? diagnostics : Map.of();
    try {
      BaseResponse<Map<String, Object>> fallback = BaseResponse.error(errorCode, message, safeDiagnostics);
      byte[] bytes = new ObjectMapper().findAndRegisterModules().writeValueAsBytes(fallback);
      DataBuffer buffer = response.bufferFactory().wrap(bytes);
      return response.writeWith(Mono.just(buffer));
    } catch (Exception fallbackException) {
      LOGGER.error("Failed to write JSON fallback error response", fallbackException);
<<<<<<< HEAD
      String correlation = StringUtils.hasText(correlationId) ? correlationId : "unknown";
      String safeMessage = message.replace("\"", "'");
      String diagnosticsJson = "{}";
      try {
        diagnosticsJson = new ObjectMapper().findAndRegisterModules().writeValueAsString(safeDiagnostics);
      } catch (Exception inner) {
        LOGGER.debug("Failed to serialize diagnostics for fallback response", inner);
      }
      String json = String.format("{\"status\":\"ERROR\",\"code\":\"%s\",\"message\":\"%s\",\"correlationId\":\"%s\",\"data\":%s}",
          errorCode, safeMessage, correlation, diagnosticsJson);
      DataBuffer buffer = response.bufferFactory().wrap(json.getBytes());
=======
      String correlation = correlationId != null ? correlationId : "unknown";
      String json = String.format("{\"status\":%d,\"code\":\"%s\",\"message\":\"%s\",\"correlationId\":\"%s\"}",
          status.value(), errorCode, message.replace("\"", "'"), correlation);
      DataBuffer buffer = response.bufferFactory().wrap(json.getBytes(StandardCharsets.UTF_8));
>>>>>>> 13367492
      return response.writeWith(Mono.just(buffer));
    }
  }

  private HttpStatus determineStatus(Throwable ex) {
    if (ex instanceof org.springframework.cloud.gateway.support.NotFoundException
        || ex instanceof NotFoundException
        || ex instanceof java.util.NoSuchElementException) {
      return HttpStatus.NOT_FOUND;
    }
    if (ex instanceof ResponseStatusException rse) {
      HttpStatus status = HttpStatus.resolve(rse.getStatusCode().value());
      return status != null ? status : HttpStatus.INTERNAL_SERVER_ERROR;
    }
    if (ex instanceof DuplicateResourceException || ex instanceof IllegalStateException) {
      return HttpStatus.CONFLICT;
    }
    if (ex instanceof DataIntegrityViolationException) {
      return HttpStatus.CONFLICT;
    }
    if (ex instanceof ValidationException
        || ex instanceof WebExchangeBindException
        || ex instanceof ConstraintViolationException
        || ex instanceof BusinessRuleException
        || ex instanceof BusinessException
        || ex instanceof IllegalArgumentException) {
      return HttpStatus.BAD_REQUEST;
    }
    if (ex instanceof org.springframework.security.access.AccessDeniedException) {
      return HttpStatus.FORBIDDEN;
    }

    WebClientRequestException webClientException = resolveWebClientRequestException(ex);
    if (webClientException != null) {
      if (isTimeoutException(webClientException)) {
        return HttpStatus.GATEWAY_TIMEOUT;
      }
      return HttpStatus.SERVICE_UNAVAILABLE;
    }
    LOGGER.error("Unexpected gateway error", ex);
    return HttpStatus.INTERNAL_SERVER_ERROR;
  }

  private String determineErrorCode(Throwable ex, HttpStatus status) {
    if (ex instanceof org.springframework.cloud.gateway.support.NotFoundException
        || ex instanceof NotFoundException
        || ex instanceof java.util.NoSuchElementException) {
      return "ERR_RESOURCE_NOT_FOUND";
    }
    if (ex instanceof ResponseStatusException) {
      return status.is5xxServerError() ? "ERR_INTERNAL" : "ERR_STATUS";
    }
    if (ex instanceof DuplicateResourceException || ex instanceof DataIntegrityViolationException) {
      return "ERR_DATA_CONFLICT";
    }
    if (ex instanceof ValidationException
        || ex instanceof WebExchangeBindException
        || ex instanceof ConstraintViolationException) {
      return "ERR_VALIDATION";
    }
    if (ex instanceof BusinessRuleException) {
      return "ERR_BUSINESS_RULE";
    }
    if (ex instanceof BusinessException) {
      return "ERR_BUSINESS_LOGIC";
    }
    if (ex instanceof IllegalArgumentException) {
      return "ERR_INVALID_ARGUMENT";
    }
    if (ex instanceof IllegalStateException) {
      return "ERR_ILLEGAL_STATE";
    }
    if (ex instanceof org.springframework.security.access.AccessDeniedException) {
      return "ERR_ACCESS_DENIED";
    }
    if (status == HttpStatus.SERVICE_UNAVAILABLE) {
      return "ERR_UPSTREAM_UNAVAILABLE";
    }
    if (status == HttpStatus.GATEWAY_TIMEOUT) {
      return "ERR_UPSTREAM_TIMEOUT";
    }
    return "ERR_INTERNAL";
  }

  private String determineMessage(Throwable ex, HttpStatus status) {
    if (ex instanceof SharedException sharedException) {
      String details = sharedException.getDetails();
      if (StringUtils.hasText(details)) {
        return details;
      }
    }
    if (ex instanceof WebExchangeBindException bindException) {
      return extractBindingMessage(bindException);
    }
    if (ex instanceof ConstraintViolationException constraintViolationException) {
      return extractConstraintViolationMessage(constraintViolationException);
    }
    if (ex instanceof ValidationException validationException) {
      String details = validationException.getDetails();
      if (StringUtils.hasText(details)) {
        return details;
      }
    }
    if (ex instanceof ResponseStatusException rse) {
      String reason = rse.getReason();
      return StringUtils.hasText(reason) ? reason : status.getReasonPhrase();
    }
    if (ex instanceof org.springframework.cloud.gateway.support.NotFoundException gatewayNotFound) {
      String reason = gatewayNotFound.getMessage();
      if (StringUtils.hasText(reason)) {
        return reason;
      }
    }
    if (ex instanceof DataIntegrityViolationException) {
      return "Data conflict occurred";
    }
    if (ex instanceof org.springframework.security.access.AccessDeniedException) {
      return "Access denied";
    }
    if (status == HttpStatus.SERVICE_UNAVAILABLE) {
      return "Upstream service is unavailable";
    }
    if (status == HttpStatus.GATEWAY_TIMEOUT) {
      return "Upstream service timed out";
    }
    if (status.is5xxServerError()) {
      return "An unexpected error occurred";
    }
    String message = ex.getMessage();
    if (!StringUtils.hasText(message)) {
      return status.getReasonPhrase();
    }
    return message;
  }

  private String enhanceMessage(String message, HttpStatus status, String correlationId) {
    if (status.is5xxServerError() && "An unexpected error occurred".equals(message)) {
      String reference = StringUtils.hasText(correlationId) ? correlationId : "unknown";
      return "An unexpected error occurred. Please contact support with correlation ID " + reference + ".";
    }
    return message;
  }

  private Map<String, Object> buildDiagnostics(ServerWebExchange exchange, HttpStatus status,
      String errorCode, String message, String correlationId, String tenantId) {
    Map<String, Object> diagnostics = new LinkedHashMap<>();
    diagnostics.put("timestamp", Instant.now().toString());
    diagnostics.put("path", exchange.getRequest().getPath().value());
    HttpMethod requestMethod = exchange.getRequest().getMethod();
    diagnostics.put("method", requestMethod != null ? requestMethod.name() : "UNKNOWN");
    diagnostics.put("status", status.value());
    diagnostics.put("errorCode", errorCode);
    diagnostics.put("message", message);
    diagnostics.put("correlationId", StringUtils.hasText(correlationId) ? correlationId : "unknown");
    diagnostics.put("tenantId", StringUtils.hasText(tenantId) ? tenantId : "unknown");
    diagnostics.put("supportUrl", "https://support.example.com/error/" + status.value());
    return diagnostics;
  }

  private String resolveCorrelationId(ServerWebExchange exchange) {
    String correlationId = exchange.getAttribute(GatewayRequestAttributes.CORRELATION_ID);
    if (!StringUtils.hasText(correlationId)) {
      correlationId = trimToNull(exchange.getRequest().getHeaders().getFirst(HeaderNames.CORRELATION_ID));
    }
    if (!StringUtils.hasText(correlationId)) {
      correlationId = trimToNull(ContextManager.getCorrelationId());
    }
    return correlationId;
  }

  private String resolveTenantId(ServerWebExchange exchange) {
    String tenantId = exchange.getAttribute(GatewayRequestAttributes.TENANT_ID);
    if (!StringUtils.hasText(tenantId)) {
      tenantId = trimToNull(exchange.getRequest().getHeaders().getFirst(HeaderNames.X_TENANT_ID));
    }
    if (!StringUtils.hasText(tenantId)) {
      tenantId = trimToNull(ContextManager.Tenant.get());
    }
    return tenantId;
  }

  private String trimToNull(String value) {
    if (value == null) {
      return null;
    }
    String trimmed = value.trim();
    return trimmed.isEmpty() ? null : trimmed;
  }

  private String extractBindingMessage(WebExchangeBindException ex) {
    if (ex.getBindingResult() == null || CollectionUtils.isEmpty(ex.getBindingResult().getAllErrors())) {
      return "Request validation failed";
    }
    return ex.getBindingResult().getAllErrors().stream()
        .map(error -> {
          String defaultMessage = error.getDefaultMessage();
          if (StringUtils.hasText(defaultMessage)) {
            return defaultMessage;
          }
          return error.getCode();
        })
        .filter(StringUtils::hasText)
        .collect(Collectors.joining("; "));
  }

  private String extractConstraintViolationMessage(ConstraintViolationException ex) {
    Set<ConstraintViolation<?>> violations = ex.getConstraintViolations();
    if (violations == null || violations.isEmpty()) {
      return "Request validation failed";
    }
    return violations.stream()
        .map(violation -> {
          String path = violation.getPropertyPath() != null ? violation.getPropertyPath().toString() : null;
          String message = violation.getMessage();
          if (StringUtils.hasText(path) && StringUtils.hasText(message)) {
            return path + ": " + message;
          }
          if (StringUtils.hasText(message)) {
            return message;
          }
          return path;
        })
        .filter(StringUtils::hasText)
        .collect(Collectors.joining("; "));
  }

  private WebClientRequestException resolveWebClientRequestException(Throwable ex) {
    if (ex instanceof WebClientRequestException requestException) {
      return requestException;
    }
    Set<Throwable> visited = new HashSet<>();
    Throwable current = ex.getCause();
    while (current != null && visited.add(current)) {
      if (current instanceof WebClientRequestException requestException) {
        return requestException;
      }
      current = current.getCause();
    }
    return null;
  }

  private boolean isTimeoutException(WebClientRequestException ex) {
    Set<Throwable> visited = new HashSet<>();
    Throwable current = ex;
    while (current != null && visited.add(current)) {
      if (current instanceof java.util.concurrent.TimeoutException
          || current instanceof ReadTimeoutException
          || current instanceof ConnectTimeoutException) {
        return true;
      }
      if (current instanceof ConnectException || current instanceof UnknownHostException) {
        return false;
      }
      current = current.getCause();
    }
    return false;
  }
}<|MERGE_RESOLUTION|>--- conflicted
+++ resolved
@@ -127,24 +127,10 @@
       return response.writeWith(Mono.just(buffer));
     } catch (Exception fallbackException) {
       LOGGER.error("Failed to write JSON fallback error response", fallbackException);
-<<<<<<< HEAD
-      String correlation = StringUtils.hasText(correlationId) ? correlationId : "unknown";
-      String safeMessage = message.replace("\"", "'");
-      String diagnosticsJson = "{}";
-      try {
-        diagnosticsJson = new ObjectMapper().findAndRegisterModules().writeValueAsString(safeDiagnostics);
-      } catch (Exception inner) {
-        LOGGER.debug("Failed to serialize diagnostics for fallback response", inner);
-      }
-      String json = String.format("{\"status\":\"ERROR\",\"code\":\"%s\",\"message\":\"%s\",\"correlationId\":\"%s\",\"data\":%s}",
-          errorCode, safeMessage, correlation, diagnosticsJson);
-      DataBuffer buffer = response.bufferFactory().wrap(json.getBytes());
-=======
       String correlation = correlationId != null ? correlationId : "unknown";
       String json = String.format("{\"status\":%d,\"code\":\"%s\",\"message\":\"%s\",\"correlationId\":\"%s\"}",
           status.value(), errorCode, message.replace("\"", "'"), correlation);
       DataBuffer buffer = response.bufferFactory().wrap(json.getBytes(StandardCharsets.UTF_8));
->>>>>>> 13367492
       return response.writeWith(Mono.just(buffer));
     }
   }
