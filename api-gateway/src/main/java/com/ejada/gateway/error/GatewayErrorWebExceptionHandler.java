--- conflicted
+++ resolved
@@ -75,14 +75,8 @@
       return Mono.error(ex);
     }
 
-<<<<<<< HEAD
-    boolean notFound = isNotFoundError(ex);
-    HttpStatus status = notFound ? HttpStatus.NOT_FOUND : determineStatus(ex);
-    String errorCode = notFound ? "ERR_RESOURCE_NOT_FOUND" : determineErrorCode(ex, status);
-=======
     HttpStatus status = determineStatus(ex);
     String errorCode = determineErrorCode(ex, status);
->>>>>>> 35a4f64d
     String correlationId = resolveCorrelationId(exchange);
     String tenantId = resolveTenantId(exchange);
     String message = enhanceMessage(determineMessage(ex, status), status, correlationId);
