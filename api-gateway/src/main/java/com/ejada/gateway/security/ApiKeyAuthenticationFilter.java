--- conflicted
+++ resolved
@@ -271,18 +271,11 @@
     return redisTemplate.opsForValue().increment(rateKey)
         .onErrorResume(ex -> handleRedisFailure(ex, "increment", rateKey))
         .flatMap(count -> {
-<<<<<<< HEAD
-          if (count != null && count == 1L) {
-            return redisTemplate.expire(rateKey, Duration.ofMinutes(1))
-                .onErrorResume(expireEx -> handleRedisFailure(expireEx, "expire", rateKey))
-                .thenReturn(count);
-=======
           if (count == null) {
             return Mono.empty();
           }
           if (count == 1L) {
             return redisTemplate.expire(rateKey, Duration.ofMinutes(1)).thenReturn(count);
->>>>>>> 5dccd436
           }
           return Mono.just(count);
         })
