package com.ejada.gateway.admin;

import static org.assertj.core.api.Assertions.assertThat;
import static org.mockito.Mockito.mock;
import static org.mockito.Mockito.when;

import com.ejada.common.constants.HeaderNames;
import com.ejada.common.context.ContextManager;
import com.ejada.gateway.admin.model.AdminServiceSnapshot;
import com.ejada.gateway.admin.model.AdminServiceState;
import com.ejada.gateway.admin.model.DetailedHealthStatus;
import com.ejada.gateway.config.AdminAggregationProperties;
import com.ejada.gateway.config.GatewayRoutesProperties;
import com.ejada.gateway.loadbalancer.LoadBalancerHealthCheckAggregator;
import java.net.URI;
import java.time.Instant;
import java.util.List;
import java.util.Map;
import java.util.concurrent.atomic.AtomicInteger;
import java.util.concurrent.atomic.AtomicReference;
import org.junit.jupiter.api.Test;
import org.mockito.Mockito;
import org.springframework.beans.factory.ObjectProvider;
import org.springframework.http.HttpHeaders;
import org.springframework.http.HttpStatus;
import org.springframework.http.MediaType;
import org.springframework.web.reactive.function.client.WebClient;
import org.springframework.web.reactive.function.client.ClientRequest;
import org.springframework.web.reactive.function.client.ClientResponse;
import reactor.core.publisher.Mono;
import reactor.test.StepVerifier;

class AdminAggregationServiceTest {

  private static <T> ObjectProvider<T> provider(T instance) {
    return new ObjectProvider<>() {
      @Override
      public T getObject(Object... args) {
        return instance;
      }

      @Override
      public T getObject() {
        return instance;
      }

      @Override
      public T getIfAvailable() {
        return instance;
      }

      @Override
      public T getIfUnique() {
        return instance;
      }

      @Override
      public void ifAvailable(java.util.function.Consumer<T> consumer) {
        if (instance != null) {
          consumer.accept(instance);
        }
      }

      @Override
      public void ifUnique(java.util.function.Consumer<T> consumer) {
        if (instance != null) {
          consumer.accept(instance);
        }
      }

      @Override
      public T getIfAvailable(java.util.function.Supplier<T> supplier) {
        return instance != null ? instance : supplier.get();
      }

      @Override
      public T getIfUnique(java.util.function.Supplier<T> supplier) {
        return instance != null ? instance : supplier.get();
      }

      @Override
      public java.util.stream.Stream<T> stream() {
        return instance != null ? java.util.stream.Stream.of(instance) : java.util.stream.Stream.empty();
      }

      @Override
      public java.util.stream.Stream<T> orderedStream() {
        return stream();
      }

      @Override
      public java.util.Iterator<T> iterator() {
        return stream().iterator();
      }
    };
  }

  @Test
  void collectDownstreamSnapshotsEmitsErrorWhenServiceConfigurationInvalid() {
    AdminAggregationProperties properties = new AdminAggregationProperties();
    AdminAggregationProperties.Service invalidService = new AdminAggregationProperties.Service();
    invalidService.setUri(URI.create("http://localhost:9000"));
    properties.getAggregation().setServices(List.of(invalidService));

    WebClient.Builder webClientBuilder = WebClient.builder();
    AdminAggregationService aggregationService = new AdminAggregationService(
        webClientBuilder,
        properties,
        new GatewayRoutesProperties(),
        provider(null),
        provider(null),
        provider(null));

    StepVerifier.create(aggregationService.collectDownstreamSnapshots())
        .expectErrorSatisfies(ex -> assertThat(ex)
            .isInstanceOf(IllegalStateException.class)
            .hasMessageContaining("gateway.admin.aggregation.services[0].id"))
        .verify();
  }

  @Test
  void collectDownstreamSnapshotsUsesIndexWhenServiceIdBlank() {
    AdminAggregationProperties properties = new AdminAggregationProperties();
    AdminAggregationProperties.Service invalidService = new AdminAggregationProperties.Service();
    invalidService.setId("  ");
    invalidService.setUri(URI.create("http://localhost:9000"));
    properties.getAggregation().setServices(List.of(invalidService));

    WebClient.Builder webClientBuilder = WebClient.builder();
    AdminAggregationService aggregationService = new AdminAggregationService(
        webClientBuilder,
        properties,
        new GatewayRoutesProperties(),
        provider(null),
        provider(null),
        provider(null));

    StepVerifier.create(aggregationService.collectDownstreamSnapshots())
        .expectErrorSatisfies(ex -> assertThat(ex)
            .isInstanceOf(IllegalStateException.class)
            .hasMessageContaining("gateway.admin.aggregation.services[0].id"))
        .verify();
  }

  @Test
  void readinessIndicatorReportsDownWhenAggregationFails() {
    AdminAggregationService aggregationService = mock(AdminAggregationService.class);
    RuntimeException failure = new RuntimeException("aggregation misconfigured");
    when(aggregationService.fetchDetailedHealth()).thenReturn(Mono.error(failure));

    GatewayReadinessIndicator readinessIndicator = new GatewayReadinessIndicator(aggregationService);

    StepVerifier.create(readinessIndicator.health())
        .assertNext(health -> {
          assertThat(health.getStatus().getCode()).isEqualTo("DOWN");
          assertThat(health.getDetails()).containsValue(failure);
        })
        .verifyComplete();

    Mockito.verify(aggregationService).fetchDetailedHealth();
  }

  @Test
  void readinessIndicatorTreatsUnknownRedisStatusAsHealthy() {
    AdminAggregationService aggregationService = mock(AdminAggregationService.class);
    DetailedHealthStatus healthy = new DetailedHealthStatus(
        DetailedHealthStatus.RedisHealthStatus.unavailable(),
        List.of(),
        List.of());
    when(aggregationService.fetchDetailedHealth()).thenReturn(Mono.just(healthy));

    GatewayReadinessIndicator readinessIndicator = new GatewayReadinessIndicator(aggregationService);

    StepVerifier.create(readinessIndicator.health())
        .assertNext(health -> assertThat(health.getStatus().getCode()).isEqualTo("UP"))
        .verifyComplete();

    Mockito.verify(aggregationService).fetchDetailedHealth();
  }

  @Test
  void readinessIndicatorReportsDegradedWhenDependenciesUnknown() {
    AdminAggregationService aggregationService = mock(AdminAggregationService.class);
    AdminServiceSnapshot snapshot = new AdminServiceSnapshot(
        "tenant-service",
        "primary",
        true,
        AdminServiceState.UNKNOWN,
        "UNKNOWN",
        -1,
        Instant.now(),
        Map.of());
    DetailedHealthStatus degraded = new DetailedHealthStatus(
        DetailedHealthStatus.RedisHealthStatus.unavailable(),
        List.of(snapshot),
        List.of());
    when(aggregationService.fetchDetailedHealth()).thenReturn(Mono.just(degraded));

    GatewayReadinessIndicator readinessIndicator = new GatewayReadinessIndicator(aggregationService);

    StepVerifier.create(readinessIndicator.health())
        .assertNext(health -> assertThat(health.getStatus().getCode()).isEqualTo("DEGRADED"))
        .verifyComplete();

    Mockito.verify(aggregationService).fetchDetailedHealth();
  }

  @Test
  void collectDownstreamSnapshotsCapturesFailuresAsSnapshots() {
    AdminAggregationProperties properties = new AdminAggregationProperties();
    AdminAggregationProperties.Service downstream = new AdminAggregationProperties.Service();
    downstream.setId("billing-service");
    downstream.setUri(URI.create("http://billing-service"));
    downstream.setRequired(false);
    properties.getAggregation().setServices(List.of(downstream));

    WebClient.Builder webClientBuilder = WebClient.builder()
        .exchangeFunction(request -> Mono.error(new IllegalStateException("connection refused")));

    AdminAggregationService aggregationService = new AdminAggregationService(
        webClientBuilder,
        properties,
        new GatewayRoutesProperties(),
        provider(null),
        provider(null),
        provider(null));

    StepVerifier.create(aggregationService.collectDownstreamSnapshots())
        .assertNext(snapshots -> {
          assertThat(snapshots).hasSize(1);
          AdminServiceSnapshot snapshot = snapshots.get(0);
          assertThat(snapshot.serviceId()).isEqualTo("billing-service");
          assertThat(snapshot.required()).isFalse();
          assertThat(snapshot.state()).isEqualTo(AdminServiceState.UNKNOWN);
          assertThat(snapshot.status()).isEqualTo("UNKNOWN");
          assertThat(snapshot.details()).containsEntry("message", "connection refused");
        })
        .verifyComplete();
  }

  @Test
<<<<<<< HEAD
  void collectDownstreamSnapshotsTreatsServerErrorsAsDown() {
    AdminAggregationProperties properties = new AdminAggregationProperties();
    AdminAggregationProperties.Service downstream = new AdminAggregationProperties.Service();
    downstream.setId("subscription-service");
    downstream.setUri(URI.create("http://subscription-service"));
    properties.getAggregation().setServices(List.of(downstream));

    WebClient.Builder webClientBuilder = WebClient.builder()
        .exchangeFunction(request -> Mono.just(ClientResponse.create(HttpStatus.INTERNAL_SERVER_ERROR)
            .header(HttpHeaders.CONTENT_TYPE, MediaType.APPLICATION_JSON_VALUE)
            .body("{\"status\":\"DOWN\"}")
=======
  void collectDownstreamSnapshotsTreatsUnauthorizedAsUnknown() {
    AdminAggregationProperties properties = new AdminAggregationProperties();
    AdminAggregationProperties.Service downstream = new AdminAggregationProperties.Service();
    downstream.setId("setup-service");
    downstream.setUri(URI.create("http://gateway/api/setup/core"));
    properties.getAggregation().setServices(List.of(downstream));

    WebClient.Builder webClientBuilder = WebClient.builder()
        .exchangeFunction(request -> Mono.just(ClientResponse.create(HttpStatus.UNAUTHORIZED)
            .header(HttpHeaders.CONTENT_TYPE, MediaType.APPLICATION_JSON_VALUE)
            .body("Unauthorized")
>>>>>>> 4f8f72bd
            .build()));

    AdminAggregationService aggregationService = new AdminAggregationService(
        webClientBuilder,
        properties,
        new GatewayRoutesProperties(),
        provider(null),
        provider(null),
        provider(null));

    StepVerifier.create(aggregationService.collectDownstreamSnapshots())
        .assertNext(snapshots -> {
          assertThat(snapshots).hasSize(1);
          AdminServiceSnapshot snapshot = snapshots.get(0);
<<<<<<< HEAD
          assertThat(snapshot.state()).isEqualTo(AdminServiceState.DOWN);
          assertThat(snapshot.status()).isEqualTo("UNAVAILABLE");
        })
        .verifyComplete();
  }

  @Test
  void collectDownstreamSnapshotsTreatsClientErrorsAsDegraded() {
    AdminAggregationProperties properties = new AdminAggregationProperties();
    AdminAggregationProperties.Service downstream = new AdminAggregationProperties.Service();
    downstream.setId("catalog-service");
    downstream.setUri(URI.create("http://catalog-service"));
    properties.getAggregation().setServices(List.of(downstream));

    WebClient.Builder webClientBuilder = WebClient.builder()
        .exchangeFunction(request -> Mono.just(ClientResponse.create(HttpStatus.BAD_REQUEST)
            .header(HttpHeaders.CONTENT_TYPE, MediaType.APPLICATION_JSON_VALUE)
            .body("{\"status\":\"DOWN\"}")
            .build()));

    AdminAggregationService aggregationService = new AdminAggregationService(
        webClientBuilder,
        properties,
        new GatewayRoutesProperties(),
        provider(null),
        provider(null),
        provider(null));

    StepVerifier.create(aggregationService.collectDownstreamSnapshots())
        .assertNext(snapshots -> {
          assertThat(snapshots).hasSize(1);
          AdminServiceSnapshot snapshot = snapshots.get(0);
          assertThat(snapshot.state()).isEqualTo(AdminServiceState.DEGRADED);
          assertThat(snapshot.status()).isEqualTo("DEGRADED");
=======
          assertThat(snapshot.serviceId()).isEqualTo("setup-service");
          assertThat(snapshot.state()).isEqualTo(AdminServiceState.UNKNOWN);
          assertThat(snapshot.status()).isEqualTo(HttpStatus.UNAUTHORIZED.name());
>>>>>>> 4f8f72bd
        })
        .verifyComplete();
  }

  @Test
  void collectDownstreamSnapshotsShortCircuitsOptionalServicesWithoutInstances() {
    AdminAggregationProperties properties = new AdminAggregationProperties();
    AdminAggregationProperties.Service optionalService = new AdminAggregationProperties.Service();
    optionalService.setId("policy-service");
    optionalService.setUri(URI.create("lb://policy-service"));
    optionalService.setRequired(false);
    properties.getAggregation().setServices(List.of(optionalService));

    AtomicInteger invocationCount = new AtomicInteger();
    WebClient.Builder webClientBuilder = WebClient.builder()
        .exchangeFunction(request -> {
          invocationCount.incrementAndGet();
          return Mono.error(new AssertionError("WebClient should not be invoked when no instances exist"));
        });

    LoadBalancerHealthCheckAggregator aggregator = new LoadBalancerHealthCheckAggregator();

    AdminAggregationService aggregationService = new AdminAggregationService(
        webClientBuilder,
        properties,
        new GatewayRoutesProperties(),
        provider(null),
        provider(null),
        provider(aggregator));

    StepVerifier.create(aggregationService.collectDownstreamSnapshots())
        .assertNext(snapshots -> {
          assertThat(snapshots).hasSize(1);
          AdminServiceSnapshot snapshot = snapshots.get(0);
          assertThat(snapshot.serviceId()).isEqualTo("policy-service");
          assertThat(snapshot.state()).isEqualTo(AdminServiceState.UNKNOWN);
          assertThat(snapshot.status()).isEqualTo("UNKNOWN");
          assertThat(snapshot.details()).containsEntry("message", "No service instances discovered");
        })
        .verifyComplete();

    assertThat(invocationCount).hasValue(0);
  }

  @Test
  void fetchSnapshotPropagatesContextHeadersWhenMissing() {
    AdminAggregationProperties properties = new AdminAggregationProperties();
    AdminAggregationProperties.Service service = new AdminAggregationProperties.Service();
    service.setId("tenant-service");
    service.setUri(URI.create("http://tenant-service"));
    properties.getAggregation().setServices(List.of(service));

    AtomicReference<ClientRequest> captured = new AtomicReference<>();
    WebClient.Builder webClientBuilder = WebClient.builder()
        .exchangeFunction(request -> {
          captured.set(request);
          return Mono.just(ClientResponse.create(HttpStatus.OK)
              .header(HttpHeaders.CONTENT_TYPE, MediaType.APPLICATION_JSON_VALUE)
              .body("{\"status\":\"UP\"}")
              .build());
        });

    ContextManager.setCorrelationId("corr-123");
    ContextManager.Tenant.set("tenant-xyz");

    try {
      AdminAggregationService aggregationService = new AdminAggregationService(
          webClientBuilder,
          properties,
          new GatewayRoutesProperties(),
          provider(null),
          provider(null),
          provider(null));

      StepVerifier.create(aggregationService.collectDownstreamSnapshots())
          .assertNext(snapshots -> assertThat(snapshots).hasSize(1))
          .verifyComplete();
    } finally {
      ContextManager.clearCorrelationId();
      ContextManager.Tenant.clear();
    }

    ClientRequest request = captured.get();
    assertThat(request).isNotNull();
    assertThat(request.headers().getFirst(HeaderNames.CORRELATION_ID)).isEqualTo("corr-123");
    assertThat(request.headers().getFirst(HeaderNames.X_TENANT_ID)).isEqualTo("tenant-xyz");
  }

  @Test
  void fetchSnapshotDoesNotOverrideExplicitHeaders() {
    AdminAggregationProperties properties = new AdminAggregationProperties();
    AdminAggregationProperties.Service service = new AdminAggregationProperties.Service();
    service.setId("catalog-service");
    service.setUri(URI.create("http://catalog-service"));
    service.setHeaders(Map.of(
        HeaderNames.CORRELATION_ID, "preset-correlation",
        HeaderNames.X_TENANT_ID, "preset-tenant"));
    properties.getAggregation().setServices(List.of(service));

    AtomicReference<ClientRequest> captured = new AtomicReference<>();
    WebClient.Builder webClientBuilder = WebClient.builder()
        .exchangeFunction(request -> {
          captured.set(request);
          return Mono.just(ClientResponse.create(HttpStatus.OK)
              .header(HttpHeaders.CONTENT_TYPE, MediaType.APPLICATION_JSON_VALUE)
              .body("{\"status\":\"UP\"}")
              .build());
        });

    ContextManager.setCorrelationId("corr-override");
    ContextManager.Tenant.set("tenant-override");

    try {
      AdminAggregationService aggregationService = new AdminAggregationService(
          webClientBuilder,
          properties,
          new GatewayRoutesProperties(),
          provider(null),
          provider(null),
          provider(null));

      StepVerifier.create(aggregationService.collectDownstreamSnapshots())
          .assertNext(snapshots -> assertThat(snapshots).hasSize(1))
          .verifyComplete();
    } finally {
      ContextManager.clearCorrelationId();
      ContextManager.Tenant.clear();
    }

    ClientRequest request = captured.get();
    assertThat(request).isNotNull();
    assertThat(request.headers().getFirst(HeaderNames.CORRELATION_ID)).isEqualTo("preset-correlation");
    assertThat(request.headers().getFirst(HeaderNames.X_TENANT_ID)).isEqualTo("preset-tenant");
  }
}
<|MERGE_RESOLUTION|>--- conflicted
+++ resolved
@@ -239,7 +239,6 @@
   }
 
   @Test
-<<<<<<< HEAD
   void collectDownstreamSnapshotsTreatsServerErrorsAsDown() {
     AdminAggregationProperties properties = new AdminAggregationProperties();
     AdminAggregationProperties.Service downstream = new AdminAggregationProperties.Service();
@@ -251,7 +250,6 @@
         .exchangeFunction(request -> Mono.just(ClientResponse.create(HttpStatus.INTERNAL_SERVER_ERROR)
             .header(HttpHeaders.CONTENT_TYPE, MediaType.APPLICATION_JSON_VALUE)
             .body("{\"status\":\"DOWN\"}")
-=======
   void collectDownstreamSnapshotsTreatsUnauthorizedAsUnknown() {
     AdminAggregationProperties properties = new AdminAggregationProperties();
     AdminAggregationProperties.Service downstream = new AdminAggregationProperties.Service();
@@ -263,7 +261,6 @@
         .exchangeFunction(request -> Mono.just(ClientResponse.create(HttpStatus.UNAUTHORIZED)
             .header(HttpHeaders.CONTENT_TYPE, MediaType.APPLICATION_JSON_VALUE)
             .body("Unauthorized")
->>>>>>> 4f8f72bd
             .build()));
 
     AdminAggregationService aggregationService = new AdminAggregationService(
@@ -278,7 +275,6 @@
         .assertNext(snapshots -> {
           assertThat(snapshots).hasSize(1);
           AdminServiceSnapshot snapshot = snapshots.get(0);
-<<<<<<< HEAD
           assertThat(snapshot.state()).isEqualTo(AdminServiceState.DOWN);
           assertThat(snapshot.status()).isEqualTo("UNAVAILABLE");
         })
@@ -313,11 +309,9 @@
           AdminServiceSnapshot snapshot = snapshots.get(0);
           assertThat(snapshot.state()).isEqualTo(AdminServiceState.DEGRADED);
           assertThat(snapshot.status()).isEqualTo("DEGRADED");
-=======
           assertThat(snapshot.serviceId()).isEqualTo("setup-service");
           assertThat(snapshot.state()).isEqualTo(AdminServiceState.UNKNOWN);
           assertThat(snapshot.status()).isEqualTo(HttpStatus.UNAUTHORIZED.name());
->>>>>>> 4f8f72bd
         })
         .verifyComplete();
   }
