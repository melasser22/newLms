--- conflicted
+++ resolved
@@ -246,11 +246,7 @@
     environment:
       TZ: Asia/Riyadh
       SERVER_PORT: 8000
-<<<<<<< HEAD
-      JWT_SECRET: ${JWT_SECRET:-7c5b9f143e6d4a0f9b37c25d1a48f2e0}
-=======
       JWT_SECRET: ${JWT_SECRET:-0w077MpVVbFHb4V59DNnF-OG8TaUqso0SKKCUSGG6hY=}
->>>>>>> d1bc9acb
       REDIS_HOST: redis
       REDIS_PORT: 6379
       SPRING_DATA_REDIS_HOST: redis
@@ -261,11 +257,7 @@
       OTEL_SERVICE_NAME: api-gateway
       SPRING_PROFILES_ACTIVE: dev
       SHARED_SECURITY_MODE: hs256
-<<<<<<< HEAD
-      SHARED_SECURITY_HS256_SECRET: ${JWT_SECRET:-7c5b9f143e6d4a0f9b37c25d1a48f2e0}
-=======
       SHARED_SECURITY_HS256_SECRET: ${JWT_SECRET:-0w077MpVVbFHb4V59DNnF-OG8TaUqso0SKKCUSGG6hY=}
->>>>>>> d1bc9acb
       SHARED_SECURITY_RESOURCE_SERVER_ENABLED: "false"
       SPRING_CLOUD_DISCOVERY_CLIENT_SIMPLE_INSTANCES_SETUP_SERVICE_0_URI: http://setup-service:8080
       SPRING_CLOUD_DISCOVERY_CLIENT_SIMPLE_INSTANCES_TENANT_SERVICE_0_URI: http://tenant-service:8080
