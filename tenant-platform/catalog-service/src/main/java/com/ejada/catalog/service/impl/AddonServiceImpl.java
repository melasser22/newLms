--- conflicted
+++ resolved
@@ -6,17 +6,8 @@
 import com.ejada.catalog.repository.AddonRepository;
 import com.ejada.catalog.service.AddonService;
 import com.ejada.common.dto.BaseResponse;
-<<<<<<< HEAD
 import com.ejada.common.service.BaseCrudService;
 import lombok.RequiredArgsConstructor;
-=======
-import com.ejada.common.exception.DuplicateResourceException;
-import com.ejada.common.exception.ResourceNotFoundException;
-
-import jakarta.persistence.EntityNotFoundException;
-import lombok.RequiredArgsConstructor;
-
->>>>>>> 56caf4f6
 import org.springframework.cache.annotation.CacheEvict;
 import org.springframework.cache.annotation.Cacheable;
 import org.springframework.dao.DataIntegrityViolationException;
@@ -37,8 +28,7 @@
     private final AddonRepository repo;
     private final AddonMapper mapper;
 
-    @Override
-<<<<<<< HEAD
+   
     protected AddonRepository getRepository() {
         return repo;
     }
@@ -57,44 +47,6 @@
     protected void updateEntity(Addon entity, AddonUpdateReq dto) {
         mapper.update(entity, dto);
     }
-=======
-    @Transactional
-    @CacheEvict(cacheNames = "addons", allEntries = true)
-    public BaseResponse<AddonRes> create(AddonCreateReq req) {
-        Addon e = mapper.toEntity(req);
-        try {
-            Addon saved = repo.save(e);
-            return BaseResponse.success("Addon created", mapper.toRes(saved));
-        } catch (DataIntegrityViolationException ex) {
-            throw new DuplicateResourceException("Addon", req.addonCd());
-        }
-    }
-
-    @Override
-    @Transactional
-    @CacheEvict(cacheNames = "addons", key = "#id")
-    public BaseResponse<AddonRes> update(Integer id, AddonUpdateReq req) {
-        Addon e = repo.findById(id).orElseThrow(() -> new EntityNotFoundException("Addon " + id));
-        mapper.update(e, req);
-        try {
-            Addon saved = repo.save(e);
-            return BaseResponse.success("Addon updated", mapper.toRes(saved));
-        } catch (DataIntegrityViolationException ex) {
-            if (req.addonCd() != null) {
-                throw new DuplicateResourceException("Addon", req.addonCd());
-            }
-            throw ex;
-        }
-    }
-
-    @Override
-    @Transactional(readOnly = true)
-    @Cacheable(cacheNames = "addons", key = "#id")
-    public BaseResponse<AddonRes> get(Integer id) {
-        Addon addon = repo.findById(id)
-                .orElseThrow(() -> new ResourceNotFoundException("Addon", String.valueOf(id)));
-        return BaseResponse.success("OK", mapper.toRes(addon));
->>>>>>> 56caf4f6
 
     @Override
     protected AddonRes mapToDto(Addon entity) {
@@ -128,18 +80,9 @@
     }
 
     @Override
-<<<<<<< HEAD
     @CacheEvict(cacheNames = "addons", key = "#id")
     public BaseResponse<Void> softDelete(Integer id) {
         return super.softDelete(id);
-=======
-    @Transactional
-    @CacheEvict(cacheNames = "addons", key = "#id")
-    public BaseResponse<Void> softDelete(Integer id) {
-        Addon e = repo.findById(id).orElseThrow(() -> new EntityNotFoundException("Addon " + id));
-        e.setIsDeleted(true);
-        repo.save(e);
-        return BaseResponse.success("Addon deleted", null);
->>>>>>> 56caf4f6
+
     }
 }
