--- conflicted
+++ resolved
@@ -27,19 +27,11 @@
        indexes = @Index(name = "idx_invoice_attachment_invoice_created",
                         columnList = "invoice_id,created_at DESC"))
 @DynamicUpdate
-<<<<<<< HEAD
 @Getter @Setter @NoArgsConstructor @AllArgsConstructor @Builder
 public final class InvoiceAttachment {
 
   private static final int FILE_NM_LENGTH = 255;
   private static final int MIME_TYP_LENGTH = 128;
-=======
-@Getter
-@Setter
-@NoArgsConstructor
-public class InvoiceAttachment {
->>>>>>> 077d648b
-
   @Id
   @GeneratedValue(strategy = GenerationType.IDENTITY)
   @Column(name = "invoice_attachment_id", updatable = false, nullable = false)
