package com.ejada.billing.model;

import jakarta.persistence.Column;
import jakarta.persistence.Entity;
import jakarta.persistence.FetchType;
import jakarta.persistence.GeneratedValue;
import jakarta.persistence.GenerationType;
import jakarta.persistence.Id;
import jakarta.persistence.Index;
import jakarta.persistence.JoinColumn;
import jakarta.persistence.ManyToOne;
import jakarta.persistence.Table;
import lombok.AllArgsConstructor;
import lombok.Builder;
import lombok.Getter;
import lombok.NoArgsConstructor;
import lombok.Setter;
import org.hibernate.annotations.DynamicUpdate;
import edu.umd.cs.findbugs.annotations.SuppressFBWarnings;

import java.math.BigDecimal;

@Entity
@Table(name = "invoice_item",
       indexes = @Index(name = "idx_invoice_item_invoice", columnList = "invoice_id,line_no"))
@DynamicUpdate
<<<<<<< HEAD
@Getter @Setter @NoArgsConstructor @AllArgsConstructor @Builder
public final class InvoiceItem {

  private static final int ITEM_CD_LENGTH = 64;
  private static final int ITEM_DESC_LENGTH = 256;
  private static final int AMOUNT_PRECISION = 18;
  private static final int SCALE_FOUR = 4;
  private static final int SCALE_SIX = 6;
=======
@Getter
@Setter
@NoArgsConstructor
public class InvoiceItem {
>>>>>>> 077d648b

  @Id
  @GeneratedValue(strategy = GenerationType.IDENTITY)
  @Column(name = "invoice_item_id", updatable = false, nullable = false)
  private Long invoiceItemId;

  @ManyToOne(fetch = FetchType.LAZY, optional = false)
  @JoinColumn(name = "invoice_id", nullable = false)
  private Invoice invoice;

  @Column(name = "line_no", nullable = false)
  private Integer lineNo;

  @Column(name = "item_cd", length = ITEM_CD_LENGTH, nullable = false)
  private String itemCd; // FEATURE/ADDON/USAGE/etc.

  @Column(name = "item_desc", length = ITEM_DESC_LENGTH)
  private String itemDesc;

  @Column(name = "qty", precision = AMOUNT_PRECISION, scale = SCALE_FOUR, nullable = false)
  private BigDecimal qty;

  @Column(name = "unit_price", precision = AMOUNT_PRECISION, scale = SCALE_SIX, nullable = false)
  private BigDecimal unitPrice;

  @Column(name = "line_total", precision = AMOUNT_PRECISION, scale = SCALE_FOUR, nullable = false)
  private BigDecimal lineTotal;

  public static InvoiceItem of(final Invoice inv, final int lineNo, final String code, final String desc,
                               final BigDecimal qty, final BigDecimal price) {
    BigDecimal total = (qty == null ? BigDecimal.ONE : qty)
        .multiply(price == null ? BigDecimal.ZERO : price);
    return InvoiceItem.builder()
        .invoice(inv).lineNo(lineNo).itemCd(code).itemDesc(desc)
        .qty(qty == null ? BigDecimal.ONE : qty)
        .unitPrice(price == null ? BigDecimal.ZERO : price)
        .lineTotal(total)
        .build();
  }

  @SuppressFBWarnings(value = "EI_EXPOSE_REP2", justification = "Invoice is a JPA entity; reference sharing is intentional")
  @Builder
  public InvoiceItem(Long invoiceItemId, Invoice invoice, Integer lineNo, String itemCd,
                     String itemDesc, BigDecimal qty, BigDecimal unitPrice, BigDecimal lineTotal) {
    this.invoiceItemId = invoiceItemId;
    this.invoice = invoice;
    this.lineNo = lineNo;
    this.itemCd = itemCd;
    this.itemDesc = itemDesc;
    this.qty = qty;
    this.unitPrice = unitPrice;
    this.lineTotal = lineTotal;
  }

  @SuppressFBWarnings("EI_EXPOSE_REP")
  public Invoice getInvoice() {
    return invoice;
  }

  @SuppressFBWarnings("EI_EXPOSE_REP2")
  public void setInvoice(final Invoice invoice) {
    this.invoice = invoice;
  }

  @SuppressFBWarnings("EI_EXPOSE_REP2")
  public static final class InvoiceItemBuilder {
    public InvoiceItemBuilder invoice(final Invoice invoice) {
      this.invoice = invoice;
      return this;
    }
  }
}<|MERGE_RESOLUTION|>--- conflicted
+++ resolved
@@ -24,7 +24,6 @@
 @Table(name = "invoice_item",
        indexes = @Index(name = "idx_invoice_item_invoice", columnList = "invoice_id,line_no"))
 @DynamicUpdate
-<<<<<<< HEAD
 @Getter @Setter @NoArgsConstructor @AllArgsConstructor @Builder
 public final class InvoiceItem {
 
@@ -33,13 +32,6 @@
   private static final int AMOUNT_PRECISION = 18;
   private static final int SCALE_FOUR = 4;
   private static final int SCALE_SIX = 6;
-=======
-@Getter
-@Setter
-@NoArgsConstructor
-public class InvoiceItem {
->>>>>>> 077d648b
-
   @Id
   @GeneratedValue(strategy = GenerationType.IDENTITY)
   @Column(name = "invoice_item_id", updatable = false, nullable = false)
