--- conflicted
+++ resolved
@@ -28,13 +28,7 @@
       <version>${project.version}</version>
     </dependency>
 
-<<<<<<< HEAD
-    <!-- Web & validation support for controllers -->
-    <dependency>
-      <groupId>org.springframework.boot</groupId>
-      <artifactId>spring-boot-starter-web</artifactId>
-    </dependency>
-=======
+
 
     <dependency>
       <groupId>com.ejada</groupId>
@@ -42,31 +36,16 @@
     </dependency>
 
     <!-- Validation annotations for DTOs -->
->>>>>>> 69b59b90
     <dependency>
       <groupId>org.springframework.boot</groupId>
       <artifactId>spring-boot-starter-validation</artifactId>
     </dependency>
 
-<<<<<<< HEAD
     <!-- OpenAPI documentation -->
     <dependency>
       <groupId>org.springdoc</groupId>
       <artifactId>springdoc-openapi-starter-webmvc-ui</artifactId>
-=======
-    <!-- Spring MVC & HTTP abstractions for controllers and clients -->
-    <dependency>
-      <groupId>org.springframework.boot</groupId>
-      <artifactId>spring-boot-starter-web</artifactId>
-    </dependency>
 
-
-    <!-- OpenAPI models and annotations -->
-    <dependency>
-      <groupId>org.springdoc</groupId>
-      <artifactId>springdoc-openapi-starter-webmvc-ui</artifactId>
-      <version>${springdoc.version}</version>
->>>>>>> 69b59b90
     </dependency>
 
     <!-- Lombok for DTOs/builders -->
