package com.ejada.subscription.service.impl;

import com.ejada.subscription.dto.ProductPropertyDto;
import com.ejada.subscription.dto.ReceiveSubscriptionNotificationRq;
import com.ejada.subscription.dto.ReceiveSubscriptionNotificationRs;
import com.ejada.subscription.dto.ReceiveSubscriptionUpdateRq;
import com.ejada.subscription.dto.ServiceResult;
import com.ejada.subscription.dto.SubscriptionAdditionalServiceDto;
import com.ejada.subscription.dto.SubscriptionFeatureDto;
import com.ejada.subscription.dto.SubscriptionInfoDto;
import com.ejada.subscription.dto.SubscriptionUpdateType;
import com.ejada.subscription.exception.ServiceResultException;
import com.ejada.subscription.mapper.SubscriptionAdditionalServiceMapper;
import com.ejada.subscription.mapper.SubscriptionEnvironmentIdentifierMapper;
import com.ejada.subscription.mapper.SubscriptionFeatureMapper;
import com.ejada.subscription.mapper.SubscriptionMapper;
import com.ejada.subscription.mapper.SubscriptionProductPropertyMapper;
import com.ejada.subscription.mapper.SubscriptionUpdateEventMapper;
import com.ejada.subscription.model.InboundNotificationAudit;
import com.ejada.subscription.model.IdempotentRequest;
import com.ejada.subscription.model.OutboxEvent;
import com.ejada.subscription.model.Subscription;
import com.ejada.subscription.model.SubscriptionAdditionalService;
import com.ejada.subscription.model.SubscriptionEnvironmentIdentifier;
import com.ejada.subscription.model.SubscriptionFeature;
import com.ejada.subscription.model.SubscriptionProductProperty;
import com.ejada.subscription.model.SubscriptionUpdateEvent;
import com.ejada.subscription.repository.InboundNotificationAuditRepository;
import com.ejada.subscription.repository.IdempotentRequestRepository;
import com.ejada.subscription.repository.OutboxEventRepository;
import com.ejada.subscription.repository.SubscriptionAdditionalServiceRepository;
import com.ejada.subscription.repository.SubscriptionEnvironmentIdentifierRepository;
import com.ejada.subscription.repository.SubscriptionFeatureRepository;
import com.ejada.subscription.repository.SubscriptionProductPropertyRepository;
import com.ejada.subscription.repository.SubscriptionRepository;
import com.ejada.subscription.repository.SubscriptionUpdateEventRepository;
import com.ejada.subscription.service.SubscriptionInboundService;
import com.fasterxml.jackson.databind.ObjectMapper;
import edu.umd.cs.findbugs.annotations.SuppressFBWarnings;
import jakarta.persistence.EntityNotFoundException;
import lombok.RequiredArgsConstructor;
import lombok.extern.slf4j.Slf4j;
import org.springframework.stereotype.Service;
import org.springframework.transaction.PlatformTransactionManager;
import org.springframework.transaction.TransactionDefinition;
import org.springframework.transaction.annotation.Transactional;
import org.springframework.transaction.interceptor.TransactionAspectSupport;
import org.springframework.transaction.support.TransactionTemplate;

import java.nio.charset.StandardCharsets;
import java.security.MessageDigest;
import java.security.NoSuchAlgorithmException;
import java.time.LocalDate;
import java.time.OffsetDateTime;
import java.util.ArrayList;
import java.util.List;
import java.util.Map;
import java.util.Optional;
import java.util.UUID;
import java.util.function.Supplier;

/**
 * Handles marketplace callbacks:
 *  - POST /subscription/receiveSubscriptionNotification
 *  - POST /subscription/receiveSubscriptionUpdate
 */
@Service
@RequiredArgsConstructor
@Slf4j
public class SubscriptionInboundServiceImpl implements SubscriptionInboundService {

    // Repositories
    private final SubscriptionRepository subscriptionRepo;
    private final SubscriptionFeatureRepository featureRepo;
    private final SubscriptionAdditionalServiceRepository additionalServiceRepo;
    private final SubscriptionProductPropertyRepository propertyRepo;
    private final SubscriptionEnvironmentIdentifierRepository envIdRepo;

    private final InboundNotificationAuditRepository auditRepo;
    private final SubscriptionUpdateEventRepository updateEventRepo;
    private final OutboxEventRepository outboxRepo;
    private final IdempotentRequestRepository idemRepo; // optional second guard by rqUID

    // Mappers
    private final SubscriptionMapper subscriptionMapper;
    private final SubscriptionFeatureMapper featureMapper;
    private final SubscriptionAdditionalServiceMapper additionalServiceMapper;
    private final SubscriptionProductPropertyMapper propertyMapper;
    private final SubscriptionEnvironmentIdentifierMapper envIdMapper;
    private final SubscriptionUpdateEventMapper updateEventMapper;

    // JSON
    @SuppressFBWarnings("EI_EXPOSE_REP2")
    private final ObjectMapper objectMapper;
    private final PlatformTransactionManager transactionManager;

    private static final String EP_NOTIFICATION = "RECEIVE_NOTIFICATION";
    private static final String EP_UPDATE       = "RECEIVE_UPDATE";

    // -------------------------------------------------------------------------
    // Public API
    // -------------------------------------------------------------------------

    @Override
    @Transactional
    public ServiceResult<ReceiveSubscriptionNotificationRs> receiveSubscriptionNotification(
            final UUID rqUid,
            final String token,
            final ReceiveSubscriptionNotificationRq rq) {

        var replay = replayNotificationIfProcessed(rqUid, rq);
        if (replay != null) {
            return replay;
        }

<<<<<<< HEAD
        InboundNotificationAudit audit = recordInboundAudit(rqUid, token, rq, EP_NOTIFICATION);
=======
        // 2) Persist inbound audit row
        final InboundNotificationAudit audit = new InboundNotificationAudit();
        audit.setRqUid(rqUid);
        audit.setEndpoint(EP_NOTIFICATION);
        audit.setTokenHash(sha256(token));
        audit.setPayload(writeJson(rq));
        final InboundNotificationAudit persistedAudit =
                executeInNewTransaction(() -> auditRepo.save(audit), "persist inbound notification audit");
>>>>>>> 90445be8

        try {
            Subscription sub = upsertSubscription(rq.subscriptionInfo());
            synchronizeSubscriptionChildren(sub, rq);
            List<SubscriptionEnvironmentIdentifier> envIds = fetchEnvironmentIdentifiers(sub);

            ReceiveSubscriptionNotificationRs rs = new ReceiveSubscriptionNotificationRs(
                    Boolean.TRUE,
                    envIdMapper.toDtoList(envIds)
            );

            finalizeNotificationSuccess(audit, rqUid, rq, sub);

<<<<<<< HEAD
            return okNotification(rs);

        } catch (Exception ex) {
            return handleNotificationFailure(audit, ex);
=======
            // 5) (Optional) environment identifiers (if provisioning already occurred)
            List<SubscriptionEnvironmentIdentifier> envIds =
                    envIdRepo.findBySubscriptionSubscriptionId(sub.getSubscriptionId());

            // 6) Mark success and emit outbox
            emitOutbox("SUBSCRIPTION", sub.getSubscriptionId().toString(), "CREATED_OR_UPDATED",
                    Map.of("extSubscriptionId", sub.getExtSubscriptionId(), "extCustomerId", sub.getExtCustomerId()));

            recordIdempotentRequest(rqUid, EP_NOTIFICATION, rq);
            markAuditSuccess(persistedAudit.getInboundNotificationAuditId(), "I000000", "Successful Operation", null);

            var rs = new ReceiveSubscriptionNotificationRs(Boolean.TRUE, envIdMapper.toDtoList(envIds));
            return okNotification(rs);

        } catch (Exception ex) {
            log.error("receiveSubscriptionNotification failed", ex);
            var failure = err("EINT000", "Unexpected Error", jsonMsg("processing failed"));
            markAuditFailure(persistedAudit.getInboundNotificationAuditId(), "EINT000", "Unexpected Error",
                    jsonMsg(ex.getMessage()));
            TransactionAspectSupport.currentTransactionStatus().setRollbackOnly();
            throw new ServiceResultException(failure, ex);
>>>>>>> 90445be8
        }
    }

    @Override
    @Transactional
    public ServiceResult<Void> receiveSubscriptionUpdate(
            final UUID rqUid,
            final String token,
            final ReceiveSubscriptionUpdateRq rq) {

        if (isDuplicateUpdate(rqUid)) {
            return okVoid();
        }

<<<<<<< HEAD
        InboundNotificationAudit audit = recordInboundAudit(rqUid, token, rq, EP_UPDATE);
=======
        // 2) Audit row
        final InboundNotificationAudit audit = new InboundNotificationAudit();
        audit.setRqUid(rqUid);
        audit.setEndpoint(EP_UPDATE);
        audit.setTokenHash(sha256(token));
        audit.setPayload(writeJson(rq));
        final InboundNotificationAudit persistedAudit =
                executeInNewTransaction(() -> auditRepo.save(audit), "persist inbound notification audit");
>>>>>>> 90445be8

        try {
            var event = persistUpdateEvent(rq, rqUid);
            Subscription sub = findSubscriptionOrThrow(rq.subscriptionId());

            transitionStatus(sub, rq.subscriptionUpdateType());
            subscriptionRepo.save(sub);

<<<<<<< HEAD
            finalizeUpdateSuccess(audit, rqUid, rq, event, sub);
=======
            // 5) Mark event processed, audit + outbox
            event.setProcessed(true);
            event.setProcessedAt(OffsetDateTime.now());

            emitOutbox("SUBSCRIPTION", sub.getSubscriptionId().toString(), "STATUS_CHANGED",
                    Map.of("newStatus", sub.getSubscriptionSttsCd()));

            recordIdempotentRequest(rqUid, EP_UPDATE, rq);
            markAuditSuccess(persistedAudit.getInboundNotificationAuditId(), "I000000", "Successful Operation", null);
>>>>>>> 90445be8

            return okVoid();

        } catch (EntityNotFoundException nf) {
<<<<<<< HEAD
            return handleUpdateFailure(audit, nf, "subscription not found for update");

        } catch (Exception ex) {
            return handleUpdateFailure(audit, ex, "processing failed");
=======
            var failure = err("EINT000", "Unexpected Error", jsonMsg("subscription not found for update"));
            markAuditFailure(persistedAudit.getInboundNotificationAuditId(), "EINT000", "Unexpected Error",
                    jsonMsg(nf.getMessage()));
            TransactionAspectSupport.currentTransactionStatus().setRollbackOnly();
            throw new ServiceResultException(failure, nf);

        } catch (Exception ex) {
            log.error("receiveSubscriptionUpdate failed", ex);
            var failure = err("EINT000", "Unexpected Error", jsonMsg("processing failed"));
            markAuditFailure(persistedAudit.getInboundNotificationAuditId(), "EINT000", "Unexpected Error",
                    jsonMsg(ex.getMessage()));
            TransactionAspectSupport.currentTransactionStatus().setRollbackOnly();
            throw new ServiceResultException(failure, ex);
>>>>>>> 90445be8
        }
    }

    // -------------------------------------------------------------------------
    // Private helpers
    // -------------------------------------------------------------------------

    private ServiceResult<ReceiveSubscriptionNotificationRs> replayNotificationIfProcessed(
            final UUID rqUid,
            final ReceiveSubscriptionNotificationRq rq) {
        if (rqUid == null || rq == null || rq.subscriptionInfo() == null) {
            return null;
        }
        return auditRepo.findByRqUidAndEndpoint(rqUid, EP_NOTIFICATION)
                .filter(audit -> Boolean.TRUE.equals(audit.getProcessed()))
                .map(audit -> {
                    var info = rq.subscriptionInfo();
                    var maybeSub = subscriptionRepo.findByExtSubscriptionIdAndExtCustomerId(
                            info.subscriptionId(), info.customerId());
                    List<SubscriptionEnvironmentIdentifier> ids = maybeSub
                            .map(s -> envIdRepo.findBySubscriptionSubscriptionId(s.getSubscriptionId()))
                            .orElseGet(List::of);
                    var rs = new ReceiveSubscriptionNotificationRs(Boolean.TRUE, envIdMapper.toDtoList(ids));
                    return okNotification(rs);
                })
                .orElse(null);
    }

    private InboundNotificationAudit recordInboundAudit(final UUID rqUid,
                                                         final String token,
                                                         final Object payload,
                                                         final String endpoint) {
        InboundNotificationAudit audit = new InboundNotificationAudit();
        audit.setRqUid(rqUid);
        audit.setEndpoint(endpoint);
        audit.setTokenHash(sha256(token));
        audit.setPayload(writeJson(payload));
        return executeInNewTransaction(() -> auditRepo.save(audit), "persist inbound notification audit");
    }

    private Subscription upsertSubscription(final SubscriptionInfoDto info) {
        if (info == null) {
            throw new IllegalArgumentException("subscriptionInfo is required");
        }
        Subscription sub = subscriptionRepo
                .findByExtSubscriptionIdAndExtCustomerId(info.subscriptionId(), info.customerId())
                .map(existing -> {
                    subscriptionMapper.update(existing, info);
                    return existing;
                })
                .orElseGet(() -> subscriptionMapper.toEntity(info));

        if (sub.getEndDt() == null) {
            sub.setEndDt(Optional.ofNullable(info.endDt()).orElse(LocalDate.now()));
        }
        return subscriptionRepo.save(sub);
    }

    private void synchronizeSubscriptionChildren(final Subscription sub, final ReceiveSubscriptionNotificationRq rq) {
        SubscriptionInfoDto info = rq.subscriptionInfo();
        replaceFeatures(sub, info.subscriptionFeatureLst());
        replaceAdditionalServices(sub, info.subscriptionAdditionalServicesLst());
        replaceProductProperties(sub, rq.productProperties());
    }

    private List<SubscriptionEnvironmentIdentifier> fetchEnvironmentIdentifiers(final Subscription sub) {
        return envIdRepo.findBySubscriptionSubscriptionId(sub.getSubscriptionId());
    }

    private void finalizeNotificationSuccess(final InboundNotificationAudit audit,
                                             final UUID rqUid,
                                             final ReceiveSubscriptionNotificationRq rq,
                                             final Subscription sub) {
        emitOutbox("SUBSCRIPTION", sub.getSubscriptionId().toString(), "CREATED_OR_UPDATED",
                Map.of(
                        "extSubscriptionId", sub.getExtSubscriptionId(),
                        "extCustomerId", sub.getExtCustomerId()
                ));
        recordIdempotentRequest(rqUid, EP_NOTIFICATION, rq);
        markAuditSuccess(audit.getInboundNotificationAuditId(), "I000000", "Successful Operation", null);
    }

    private ServiceResult<ReceiveSubscriptionNotificationRs> handleNotificationFailure(
            final InboundNotificationAudit audit,
            final Exception ex) {
        log.error("receiveSubscriptionNotification failed", ex);
        var failure = err("EINT000", "Unexpected Error", jsonMsg("processing failed"));
        markAuditFailure(audit.getInboundNotificationAuditId(), "EINT000", "Unexpected Error",
                jsonMsg(ex.getMessage()));
        TransactionAspectSupport.currentTransactionStatus().setRollbackOnly();
        throw new ServiceResultException(failure, ex);
    }

    private boolean isDuplicateUpdate(final UUID rqUid) {
        return rqUid != null && updateEventRepo.findByRqUid(rqUid).isPresent();
    }

    private SubscriptionUpdateEvent persistUpdateEvent(final ReceiveSubscriptionUpdateRq rq, final UUID rqUid) {
        var event = updateEventMapper.toEvent(rq, rqUid);
        return updateEventRepo.save(event);
    }

    private Subscription findSubscriptionOrThrow(final Long subscriptionId) {
        return subscriptionRepo.findByExtSubscriptionId(subscriptionId)
                .orElseThrow(() -> new EntityNotFoundException("Unknown subscriptionId: " + subscriptionId));
    }

    private void finalizeUpdateSuccess(final InboundNotificationAudit audit,
                                       final UUID rqUid,
                                       final ReceiveSubscriptionUpdateRq rq,
                                       final SubscriptionUpdateEvent event,
                                       final Subscription sub) {
        event.setProcessed(true);
        event.setProcessedAt(OffsetDateTime.now());
        emitOutbox("SUBSCRIPTION", sub.getSubscriptionId().toString(), "STATUS_CHANGED",
                Map.of("newStatus", sub.getSubscriptionSttsCd()));
        recordIdempotentRequest(rqUid, EP_UPDATE, rq);
        markAuditSuccess(audit.getInboundNotificationAuditId(), "I000000", "Successful Operation", null);
    }

    private ServiceResult<Void> handleUpdateFailure(final InboundNotificationAudit audit,
                                                    final Exception ex,
                                                    final String message) {
        if (!(ex instanceof EntityNotFoundException)) {
            log.error("receiveSubscriptionUpdate failed", ex);
        }
        var failure = err("EINT000", "Unexpected Error", jsonMsg(message));
        markAuditFailure(audit.getInboundNotificationAuditId(), "EINT000", "Unexpected Error",
                jsonMsg(ex.getMessage()));
        TransactionAspectSupport.currentTransactionStatus().setRollbackOnly();
        throw new ServiceResultException(failure, ex);
    }

    private void replaceFeatures(final Subscription sub, final List<SubscriptionFeatureDto> dtos) {
        var existing = featureRepo.findBySubscriptionSubscriptionId(sub.getSubscriptionId());
        if (dtos == null || dtos.isEmpty()) {
            if (!existing.isEmpty()) {
                featureRepo.deleteAll(existing);
            }
            return;
        }

        var existingByCode = new java.util.HashMap<String, SubscriptionFeature>(existing.size());
        for (SubscriptionFeature feature : existing) {
            existingByCode.put(feature.getFeatureCd(), feature);
        }

        var toCreate = new ArrayList<SubscriptionFeature>();
        var toUpdate = new ArrayList<SubscriptionFeature>();

        for (SubscriptionFeatureDto dto : dtos) {
            SubscriptionFeature entity = existingByCode.remove(dto.featureCd());
            if (entity == null) {
                toCreate.add(featureMapper.toEntity(dto, sub));
            } else {
                entity.setFeatureCount(dto.featureCount());
                entity.setUpdatedAt(OffsetDateTime.now());
                toUpdate.add(entity);
            }
        }

        if (!existingByCode.isEmpty()) {
            featureRepo.deleteAll(existingByCode.values());
        }
        if (!toUpdate.isEmpty()) {
            featureRepo.saveAll(toUpdate);
        }
        if (!toCreate.isEmpty()) {
            featureRepo.saveAll(toCreate);
        }
    }

    private void replaceAdditionalServices(final Subscription sub, final List<SubscriptionAdditionalServiceDto> dtos) {
        var existing = additionalServiceRepo.findBySubscriptionSubscriptionId(sub.getSubscriptionId());
        if (dtos == null || dtos.isEmpty()) {
            if (!existing.isEmpty()) {
                additionalServiceRepo.deleteAll(existing);
            }
            return;
        }

        var existingById = new java.util.HashMap<Long, SubscriptionAdditionalService>(existing.size());
        for (SubscriptionAdditionalService svc : existing) {
            existingById.put(svc.getProductAdditionalServiceId(), svc);
        }

        var toCreate = new ArrayList<SubscriptionAdditionalService>();
        var toUpdate = new ArrayList<SubscriptionAdditionalService>();

        for (SubscriptionAdditionalServiceDto dto : dtos) {
            SubscriptionAdditionalService entity = existingById.remove(dto.productAdditionalServiceId());
            if (entity == null) {
                toCreate.add(additionalServiceMapper.toEntity(dto, sub));
            } else {
                entity.setServiceCd(dto.serviceCd());
                entity.setServiceNameEn(dto.serviceNameEn());
                entity.setServiceNameAr(dto.serviceNameAr());
                entity.setServiceDescEn(dto.serviceDescEn());
                entity.setServiceDescAr(dto.serviceDescAr());
                entity.setServicePrice(dto.servicePrice());
                entity.setTotalAmount(dto.totalAmount());
                entity.setCurrency(dto.currency());
                entity.setIsCountable(Boolean.TRUE.equals(dto.isCountable()));
                entity.setRequestedCount(dto.requestedCount());
                entity.setPaymentTypeCd(dto.paymentTypeCd());
                entity.setUpdatedAt(OffsetDateTime.now());
                toUpdate.add(entity);
            }
        }

        if (!existingById.isEmpty()) {
            additionalServiceRepo.deleteAll(existingById.values());
        }
        if (!toUpdate.isEmpty()) {
            additionalServiceRepo.saveAll(toUpdate);
        }
        if (!toCreate.isEmpty()) {
            additionalServiceRepo.saveAll(toCreate);
        }
    }

    private void replaceProductProperties(final Subscription sub, final List<ProductPropertyDto> dtos) {
        var existing = propertyRepo.findBySubscriptionSubscriptionId(sub.getSubscriptionId());
        if (dtos == null || dtos.isEmpty()) {
            if (!existing.isEmpty()) {
                propertyRepo.deleteAll(existing);
            }
            return;
        }

        var existingByCode = new java.util.HashMap<String, SubscriptionProductProperty>(existing.size());
        for (SubscriptionProductProperty prop : existing) {
            existingByCode.put(prop.getPropertyCd(), prop);
        }

        var toCreate = new ArrayList<SubscriptionProductProperty>();
        var toUpdate = new ArrayList<SubscriptionProductProperty>();

        for (ProductPropertyDto dto : dtos) {
            SubscriptionProductProperty entity = existingByCode.remove(dto.propertyCd());
            if (entity == null) {
                toCreate.add(propertyMapper.toEntity(dto, sub));
            } else {
                entity.setPropertyValue(dto.propertyValue());
                toUpdate.add(entity);
            }
        }

        if (!existingByCode.isEmpty()) {
            propertyRepo.deleteAll(existingByCode.values());
        }
        if (!toUpdate.isEmpty()) {
            propertyRepo.saveAll(toUpdate);
        }
        if (!toCreate.isEmpty()) {
            propertyRepo.saveAll(toCreate);
        }
    }

    // String-based version (kept for flexibility)
    private void transitionStatus(final Subscription sub, final String updateType) {
        switch (updateType) {
            case "SUSPENDED" -> sub.setSubscriptionSttsCd("SUSPENDED");
            case "RESUMED"   -> sub.setSubscriptionSttsCd("ACTIVE");
            case "TERMINATED" -> {
                sub.setSubscriptionSttsCd("CANCELED");
                sub.setIsDeleted(true);
                sub.setEndDt(Optional.ofNullable(sub.getEndDt()).orElse(LocalDate.now()));
            }
            case "EXPIRED"   -> sub.setSubscriptionSttsCd("EXPIRED");
            default -> throw new IllegalArgumentException("Unsupported updateType: " + updateType);
        }
        sub.setUpdatedAt(OffsetDateTime.now());
    }

    // Enum overload (your enum package)
    private void transitionStatus(final Subscription sub, final SubscriptionUpdateType type) {
        if (type != null) {
            transitionStatus(sub, type.name());
        }
    }

    private String writeJson(final Object o) {
        try {
            return objectMapper.writeValueAsString(o);
        } catch (Exception e) {
            return "{\"error\":\"serialize\"}";
        }
    }

    private String sha256(final String s) {
        if (s == null) {
            return null;
        }
        try {
            var md = MessageDigest.getInstance("SHA-256");
            byte[] hash = md.digest(s.getBytes(StandardCharsets.UTF_8));
            StringBuilder sb = new StringBuilder(hash.length * 2);
            for (byte b : hash) {
                sb.append(String.format("%02x", b));
            }
            return sb.toString();
        } catch (NoSuchAlgorithmException e) {
            return null;
        }
    }

    private String jsonMsg(final String msg) {
        String safe = msg == null ? "" : msg.replace("\"", "'");
        return "{\"message\":\"" + safe + "\"}";
    }

    private void markAuditSuccess(final Long id, final String code, final String desc, final String detailsJson) {
        runInNewTransaction(() -> auditRepo.markProcessed(id, code, desc, detailsJson),
                "mark inbound audit success");
    }

    private void markAuditFailure(final Long id, final String code, final String desc, final String detailsJson) {
        runInNewTransaction(() -> auditRepo.markProcessed(id, code, desc, detailsJson),
                "mark inbound audit failure");
    }

    private void emitOutbox(final String aggregate, final String id, final String type, final Map<String, ?> payload) {
        try {
            OutboxEvent ev = new OutboxEvent();
            ev.setAggregateType(aggregate);
            ev.setAggregateId(id);
            ev.setEventType(type);
            ev.setPayload(writeJson(payload));
            outboxRepo.save(ev);
        } catch (Exception e) {
            log.warn("Outbox emit failed: {} {} - {}", type, id, e.toString());
            throw new IllegalStateException("Unable to persist outbox event", e);
        }
    }

    private void recordIdempotentRequest(final UUID rqUid, final String endpoint, final Object payload) {
        if (rqUid == null) {
            return;
        }
        runInNewTransaction(() -> {
            if (idemRepo.existsByIdempotencyKey(rqUid)) {
                return;
            }
            IdempotentRequest request = new IdempotentRequest();
            request.setIdempotencyKey(rqUid);
            request.setEndpoint(endpoint);
            request.setRequestHash(sha256(writeJson(payload)));
            try {
                idemRepo.save(request);
            } catch (Exception ex) {
                log.warn("Failed to persist idempotent request {} for endpoint {}", rqUid, endpoint, ex);
            }
        }, "persist idempotent request");
    }

    private void runInNewTransaction(final Runnable task, final String description) {
        try {
            executeInNewTransaction(
                    () -> {
                        task.run();
                        return null;
                    },
                    description);
        } catch (RuntimeException ignored) {
            // already logged inside executeInNewTransaction
        }
    }

    private <T> T executeInNewTransaction(final Supplier<T> supplier, final String description) {
        TransactionTemplate template = new TransactionTemplate(transactionManager);
        template.setPropagationBehavior(TransactionDefinition.PROPAGATION_REQUIRES_NEW);
        try {
            return template.execute(status -> supplier.get());
        } catch (RuntimeException txEx) {
            log.error("{}", description, txEx);
            throw txEx;
        }
    }

    // Success helpers with distinct names to avoid overload ambiguity
    private static ServiceResult<ReceiveSubscriptionNotificationRs> okNotification(final ReceiveSubscriptionNotificationRs rs) {
        return new ServiceResult<>("I000000", "Successful Operation", null, rs);
    }
    private static ServiceResult<Void> okVoid() {
        return new ServiceResult<>("I000000", "Successful Operation", null, null);
    }
    private static <T> ServiceResult<T> err(final String code, final String desc, final String details) {
        return new ServiceResult<>(code, desc, details, null);
    }
}<|MERGE_RESOLUTION|>--- conflicted
+++ resolved
@@ -113,18 +113,7 @@
             return replay;
         }
 
-<<<<<<< HEAD
         InboundNotificationAudit audit = recordInboundAudit(rqUid, token, rq, EP_NOTIFICATION);
-=======
-        // 2) Persist inbound audit row
-        final InboundNotificationAudit audit = new InboundNotificationAudit();
-        audit.setRqUid(rqUid);
-        audit.setEndpoint(EP_NOTIFICATION);
-        audit.setTokenHash(sha256(token));
-        audit.setPayload(writeJson(rq));
-        final InboundNotificationAudit persistedAudit =
-                executeInNewTransaction(() -> auditRepo.save(audit), "persist inbound notification audit");
->>>>>>> 90445be8
 
         try {
             Subscription sub = upsertSubscription(rq.subscriptionInfo());
@@ -138,34 +127,11 @@
 
             finalizeNotificationSuccess(audit, rqUid, rq, sub);
 
-<<<<<<< HEAD
             return okNotification(rs);
 
         } catch (Exception ex) {
             return handleNotificationFailure(audit, ex);
-=======
-            // 5) (Optional) environment identifiers (if provisioning already occurred)
-            List<SubscriptionEnvironmentIdentifier> envIds =
-                    envIdRepo.findBySubscriptionSubscriptionId(sub.getSubscriptionId());
-
-            // 6) Mark success and emit outbox
-            emitOutbox("SUBSCRIPTION", sub.getSubscriptionId().toString(), "CREATED_OR_UPDATED",
-                    Map.of("extSubscriptionId", sub.getExtSubscriptionId(), "extCustomerId", sub.getExtCustomerId()));
-
-            recordIdempotentRequest(rqUid, EP_NOTIFICATION, rq);
-            markAuditSuccess(persistedAudit.getInboundNotificationAuditId(), "I000000", "Successful Operation", null);
-
-            var rs = new ReceiveSubscriptionNotificationRs(Boolean.TRUE, envIdMapper.toDtoList(envIds));
-            return okNotification(rs);
-
-        } catch (Exception ex) {
-            log.error("receiveSubscriptionNotification failed", ex);
-            var failure = err("EINT000", "Unexpected Error", jsonMsg("processing failed"));
-            markAuditFailure(persistedAudit.getInboundNotificationAuditId(), "EINT000", "Unexpected Error",
-                    jsonMsg(ex.getMessage()));
-            TransactionAspectSupport.currentTransactionStatus().setRollbackOnly();
-            throw new ServiceResultException(failure, ex);
->>>>>>> 90445be8
+
         }
     }
 
@@ -180,18 +146,8 @@
             return okVoid();
         }
 
-<<<<<<< HEAD
         InboundNotificationAudit audit = recordInboundAudit(rqUid, token, rq, EP_UPDATE);
-=======
-        // 2) Audit row
-        final InboundNotificationAudit audit = new InboundNotificationAudit();
-        audit.setRqUid(rqUid);
-        audit.setEndpoint(EP_UPDATE);
-        audit.setTokenHash(sha256(token));
-        audit.setPayload(writeJson(rq));
-        final InboundNotificationAudit persistedAudit =
-                executeInNewTransaction(() -> auditRepo.save(audit), "persist inbound notification audit");
->>>>>>> 90445be8
+
 
         try {
             var event = persistUpdateEvent(rq, rqUid);
@@ -200,43 +156,17 @@
             transitionStatus(sub, rq.subscriptionUpdateType());
             subscriptionRepo.save(sub);
 
-<<<<<<< HEAD
             finalizeUpdateSuccess(audit, rqUid, rq, event, sub);
-=======
-            // 5) Mark event processed, audit + outbox
-            event.setProcessed(true);
-            event.setProcessedAt(OffsetDateTime.now());
-
-            emitOutbox("SUBSCRIPTION", sub.getSubscriptionId().toString(), "STATUS_CHANGED",
-                    Map.of("newStatus", sub.getSubscriptionSttsCd()));
-
-            recordIdempotentRequest(rqUid, EP_UPDATE, rq);
-            markAuditSuccess(persistedAudit.getInboundNotificationAuditId(), "I000000", "Successful Operation", null);
->>>>>>> 90445be8
+
 
             return okVoid();
 
         } catch (EntityNotFoundException nf) {
-<<<<<<< HEAD
             return handleUpdateFailure(audit, nf, "subscription not found for update");
 
         } catch (Exception ex) {
             return handleUpdateFailure(audit, ex, "processing failed");
-=======
-            var failure = err("EINT000", "Unexpected Error", jsonMsg("subscription not found for update"));
-            markAuditFailure(persistedAudit.getInboundNotificationAuditId(), "EINT000", "Unexpected Error",
-                    jsonMsg(nf.getMessage()));
-            TransactionAspectSupport.currentTransactionStatus().setRollbackOnly();
-            throw new ServiceResultException(failure, nf);
-
-        } catch (Exception ex) {
-            log.error("receiveSubscriptionUpdate failed", ex);
-            var failure = err("EINT000", "Unexpected Error", jsonMsg("processing failed"));
-            markAuditFailure(persistedAudit.getInboundNotificationAuditId(), "EINT000", "Unexpected Error",
-                    jsonMsg(ex.getMessage()));
-            TransactionAspectSupport.currentTransactionStatus().setRollbackOnly();
-            throw new ServiceResultException(failure, ex);
->>>>>>> 90445be8
+
         }
     }
 
