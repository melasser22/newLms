package com.ejada.tenant.subscription.service;

import com.ejada.common.exception.BusinessRuleException;
<<<<<<< HEAD
import com.ejada.common.exception.ResourceNotFoundException;
=======
import com.ejada.common.exception.NotFoundException;
>>>>>>> bc84c1f5
import com.ejada.tenant.subscription.domain.SubscriptionStatus;
import com.ejada.tenant.subscription.domain.TenantSubscription;
import com.ejada.tenant.subscription.repo.TenantSubscriptionRepository;
import com.shared.subscription.api.SubscriptionDto;
import java.util.Optional;
import java.util.UUID;
import org.springframework.stereotype.Service;
import org.springframework.transaction.annotation.Transactional;

@Service
@Transactional
public class SubscriptionService {

    private final TenantSubscriptionRepository repository;

    public SubscriptionService(TenantSubscriptionRepository repository) {
        this.repository = repository;
    }

    public SubscriptionDto startTrial(UUID tenantId) {
        repository.findActiveByTenantId(tenantId)
<<<<<<< HEAD
            .ifPresent(s -> {
                String details = String.format("Active subscription exists for tenant %s", tenantId);
                throw new BusinessRuleException(details);
            });
=======
            .ifPresent(s -> { throw new BusinessRuleException("Active subscription exists"); });
>>>>>>> bc84c1f5
        TenantSubscription sub = new TenantSubscription(UUID.randomUUID(), tenantId, SubscriptionStatus.TRIAL, true);
        repository.save(sub);
        return toDto(sub);
    }

    public SubscriptionDto activate(UUID tenantId) {
        TenantSubscription sub = repository.findActiveByTenantId(tenantId)
            .map(existing -> {
                existing.setStatus(SubscriptionStatus.ACTIVE);
                return existing;
            })
            .orElseGet(() -> new TenantSubscription(UUID.randomUUID(), tenantId, SubscriptionStatus.ACTIVE, true));
        repository.save(sub);
        return toDto(sub);
    }

    public void cancel(UUID tenantId, UUID subscriptionId) {
        TenantSubscription sub = repository.findById(subscriptionId)
            .filter(s -> s.getTenantId().equals(tenantId))
<<<<<<< HEAD
            .orElseThrow(() ->
                new ResourceNotFoundException("Subscription", subscriptionId.toString())
            );
=======
            .orElseThrow(() -> new NotFoundException("Subscription not found"));
>>>>>>> bc84c1f5
        sub.setActive(false);
        sub.setStatus(SubscriptionStatus.CANCELED);
        repository.save(sub);
    }

    @Transactional(readOnly = true)
    public Optional<SubscriptionDto> findActiveSubscription(UUID tenantId) {
        return repository.findActiveByTenantId(tenantId).map(this::toDto);
    }

    SubscriptionDto toDto(TenantSubscription sub) {
        return new SubscriptionDto(sub.getId(), sub.getTenantId(), sub.getStatus().name());
    }
}<|MERGE_RESOLUTION|>--- conflicted
+++ resolved
@@ -1,11 +1,8 @@
 package com.ejada.tenant.subscription.service;
 
 import com.ejada.common.exception.BusinessRuleException;
-<<<<<<< HEAD
 import com.ejada.common.exception.ResourceNotFoundException;
-=======
-import com.ejada.common.exception.NotFoundException;
->>>>>>> bc84c1f5
+
 import com.ejada.tenant.subscription.domain.SubscriptionStatus;
 import com.ejada.tenant.subscription.domain.TenantSubscription;
 import com.ejada.tenant.subscription.repo.TenantSubscriptionRepository;
@@ -27,14 +24,11 @@
 
     public SubscriptionDto startTrial(UUID tenantId) {
         repository.findActiveByTenantId(tenantId)
-<<<<<<< HEAD
             .ifPresent(s -> {
                 String details = String.format("Active subscription exists for tenant %s", tenantId);
                 throw new BusinessRuleException(details);
             });
-=======
-            .ifPresent(s -> { throw new BusinessRuleException("Active subscription exists"); });
->>>>>>> bc84c1f5
+
         TenantSubscription sub = new TenantSubscription(UUID.randomUUID(), tenantId, SubscriptionStatus.TRIAL, true);
         repository.save(sub);
         return toDto(sub);
@@ -54,13 +48,10 @@
     public void cancel(UUID tenantId, UUID subscriptionId) {
         TenantSubscription sub = repository.findById(subscriptionId)
             .filter(s -> s.getTenantId().equals(tenantId))
-<<<<<<< HEAD
             .orElseThrow(() ->
                 new ResourceNotFoundException("Subscription", subscriptionId.toString())
             );
-=======
-            .orElseThrow(() -> new NotFoundException("Subscription not found"));
->>>>>>> bc84c1f5
+
         sub.setActive(false);
         sub.setStatus(SubscriptionStatus.CANCELED);
         repository.save(sub);
