--- conflicted
+++ resolved
@@ -1,18 +1,6 @@
 spring:
   profiles:
     active: dev
-<<<<<<< HEAD
-  datasource:
-    url: jdbc:postgresql://${POSTGRES_HOST:postgres}:5432/lms?currentSchema=entity
-    username: ${POSTGRES_USER:postgres}
-    password: ${POSTGRES_PASSWORD:postgres}
-  redis:
-    host: ${REDIS_HOST:redis}
-    port: 6379
-  kafka:
-    bootstrap-servers: ${KAFKA_BOOTSTRAP_SERVERS:kafka:9092}
-=======
->>>>>>> c4a32a63
   flyway:
     locations: classpath:db/migration/common,classpath:db/migration/{vendor}
   jpa:
